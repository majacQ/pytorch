--- conflicted
+++ resolved
@@ -247,11 +247,7 @@
 
 void RecordFunctionAsync::before(Node* fn, int64_t sequence_nr) {
   RecordFunction::before(fn, sequence_nr);
-<<<<<<< HEAD
   setThreadId();
-=======
-  RecordFunction::setThreadId();
->>>>>>> b63975ea
 }
 
 void RecordFunctionAsync::exitScope() {
