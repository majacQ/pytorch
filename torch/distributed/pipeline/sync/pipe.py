# Copyright 2019 Kakao Brain
#
# Copyright (c) Facebook, Inc. and its affiliates. All rights reserved.
#
# This source code is licensed under the BSD license found in the
# LICENSE file in the root directory of this source tree.
"""The Pipe interface."""
from collections import OrderedDict
from typing import TYPE_CHECKING, Any, Iterable, List, Optional, Tuple, Union, cast, Sequence

import torch
from torch import Tensor, nn
from torch.distributed.rpc import RRef
import torch.autograd
import torch.cuda

from . import microbatch
from .batchnorm import DeferredBatchNorm
from .pipeline import Pipeline
from .skip.layout import inspect_skip_layout
from .skip.skippable import verify_skippables
from .stream import AbstractStream, new_stream

__all__ = ["Pipe"]


Device = Union[torch.device, int, str]
Devices = Union[Iterable[Device], List[Device]]

Tensors = Sequence[Tensor]
TensorOrTensors = Union[Tensor, Tensors]

if TYPE_CHECKING:
    # Typechecking: nn.Module is not a Generic
    Module = nn.Module[TensorOrTensors]  # type: ignore[type-arg]
    NamedModules = OrderedDict[str, Module]
else:
    Module = nn.Module
    NamedModules = OrderedDict


def _recommend_auto_balance(message: str) -> str:
    """Expands a message with recommendation to :mod:`torchpipe.balance`."""
    return f"""{message}

If your model is still under development, its optimal balance would change
frequently. In this case, we highly recommend 'torch.distributed.pipeline.sync.balance' for
naive automatic balancing:

  from torch.distributed.pipeline.sync import Pipe
  from torch.distributed.pipeline.sync.balance import balance_by_time

  partitions = torch.cuda.device_count()
  sample = torch.empty(...)
  balance = balance_by_time(partitions, model, sample)

  model = Pipe(model, balance, ...)
"""


def _verify_module(module: nn.Sequential) -> None:
    if not isinstance(module, nn.Sequential):
        raise TypeError("module must be nn.Sequential to be partitioned")

    named_children = list(module.named_children())
    if len(named_children) != len(module):
        raise ValueError("module with duplicate children is not supported")


def _verify_splitting(
    partitions: nn.Sequential, devices: List[torch.device]
) -> None:
    num_parameters = len(list(module.parameters()))
    num_child_parameters = sum(len(list(child.parameters())) for child in module.children())
    if num_parameters == num_child_parameters:
        return

    for i in range(len(partitions)):
        for j in range(i + 1, len(partitions)):
            parti = partitions[i]
            partj = partitions[j]
            if devices[i] == devices[j]:
                continue
            for p in parti.parameters():
                for q in partj.parameters():
                    if p is q:
                        raise ValueError("module with duplicate parameters on distinct devices is not supported")


class BalanceError(ValueError):
    pass


def _retrieve_device(module: nn.Module) -> torch.device:
    """Validates all parameters in the Module have the same device and returns
    the appropriate device.

    Args:
        An ``nn.Module`` to process.

    Returns:
        ``torch.Device`` for the entire module.

    Raises:
        ValueError:
            If devices for ``nn.Module`` parameters are not all same.
    """

    device = None
    for parameter in module.parameters():
        if device is None:
            device = parameter.device
        elif device != parameter.device:
            raise ValueError(
                'nn.Module: {}, should have all parameters on a single device,'
                ' please use .to() to place the module on a single device'.format(module))

    return device if device is not None else torch.device("cpu")

def _retrieve_devices(modules: nn.Sequential) -> List[torch.device]:
    devices = []
    for name, module in modules.named_children():
        devices.append(_retrieve_device(module))

    return devices

MOVING_DENIED = TypeError("denied to move parameters and buffers, " "because Pipe should manage device placement")


class Pipe(Module):
    """Wraps an arbitrary :class:`nn.Sequential <torch.nn.Sequential>` module
    to train on using synchronous pipeline parallelism. If the module requires
    lots of memory and doesn't fit on a single GPU, pipeline parallelism is a
    useful technique to employ for training.

    The implementation is based on the torchgpipe_ paper.

    .. _torchgpipe: https://arxiv.org/abs/2004.09910

    Pipe combines pipeline parallelism with checkpointing to reduce peak
    memory required to train while minimizing device under-utilization.

    You should place all the modules on the appropriate devices and wrap them
    into an :class:`nn.Sequential <torch.nn.Sequential>` module defining the
    desired order of execution.

    Args:
        module (:class:`nn.Sequential <torch.nn.Sequential>`):
            sequential module to be parallelized using pipelining. Each module
            in the sequence has to have all of its parameters on a single
            device. Each module in the sequence has to either be an nn.Module
            or :class:`nn.Sequential <torch.nn.Sequential>` (to combine multiple
            sequential modules on a single device)
        chunks (int):
            number of micro-batches (default: ``1``)
        checkpoint (str):
            when to enable checkpointing, one of ``'always'``,
            ``'except_last'``, or ``'never'`` (default: ``'except_last'``).
            ``'never'`` disables checkpointing completely, ``'except_last'``
            enables checkpointing for all micro-batches except the last one
            and ``'always'`` enables checkpointing for all micro-batches.
        deferred_batch_norm (bool):
            whether to use deferred ``BatchNorm`` moving statistics (default:
            :data:`False`). If set to :data:`True`, we track statistics across
            multiple micro-batches to update the running statistics per
            mini-batch.

    Raises:
        TypeError:
            the module is not a :class:`nn.Sequential <torch.nn.Sequential>`.
        ValueError:
            invalid arguments

    Example::
        Pipeline of two FC layers across GPUs 0 and 1.

        >>> # Need to initialize RPC framework first.
        >>> os.environ['MASTER_ADDR'] = 'localhost'
        >>> os.environ['MASTER_PORT'] = '29500'
        >>> torch.distributed.rpc.init_rpc('worker', rank=0, world_size=1)
        >>>
        >>> # Build pipe.
        >>> fc1 = nn.Linear(16, 8).cuda(0)
        >>> fc2 = nn.Linear(8, 4).cuda(1)
        >>> model = nn.Sequential(fc1, fc2)
        >>> model = Pipe(model, chunks=8)
        >>> input = torch.rand(16, 16).cuda(0)
        >>> output_rref = model(input)

    .. note::
        You can wrap a :class:`Pipe` model with
        :class:`torch.nn.parallel.DistributedDataParallel` only when the
        checkpoint parameter of :class:`Pipe` is ``'never'``.

    .. note::
        :class:`Pipe` only supports intra-node pipelining currently, but
        will be expanded to support inter-node pipelining in the future.
        The forward function returns an :class:`~torch.distributed.rpc.RRef`
        to allow for inter-node pipelining in the future, where the output
        might be on a remote host. For intra-node pipelinining you can use
        :meth:`~torch.distributed.rpc.RRef.local_value` to retrieve the
        output locally.

    .. warning::
        :class:`Pipe` is experimental and subject to change.
    """

    def __init__(
        self,
        module: nn.Sequential,
        chunks: int = 1,
        checkpoint: str = "except_last",
        deferred_batch_norm: bool = False,
    ) -> None:
        super().__init__()

        # Check if RPC framework is initialized.
        if not torch.distributed.rpc._is_current_rpc_agent_set():
            raise RuntimeError(
                'Please initialize RPC framework for Pipe using '
                'torch.distributed.rpc.init_rpc')

        chunks = int(chunks)
        checkpoint = str(checkpoint)

        if chunks <= 0:
            raise ValueError("number of chunks must be positive integer")
        if checkpoint not in ["always", "except_last", "never"]:
            raise ValueError("checkpoint is not one of 'always', 'except_last', or 'never'")

        _verify_module(module)

        # Verify if the underlying skippable modules satisfy integrity. The
        # integrity can be verified before forward() because it is static.
        verify_skippables(module)

        self.chunks = chunks
        self.checkpoint = checkpoint

        if deferred_batch_norm:
            module = DeferredBatchNorm.convert_deferred_batch_norm(module, chunks)

        self.partitions = module
        self.devices = _retrieve_devices(module)
        _verify_splitting(self.partitions, self.devices)

        self._copy_streams: List[List[AbstractStream]] = []
        self._skip_layout = inspect_skip_layout(self.partitions)

        # Separate CUDA streams for copy.
        copy_streams = self._ensure_copy_streams()

        # The micro-batch index where the checkpointing stops.
        checkpoint_stop = {"always": self.chunks, "except_last": self.chunks - 1, "never": 0}[self.checkpoint]

        self.pipeline = Pipeline(self.partitions, self.devices, copy_streams, self._skip_layout, checkpoint_stop)

    def __len__(self) -> int:
        """Counts the length of the underlying sequential module."""
        return sum(len(p) if isinstance(p, nn.Sequential) else 1 for p in self.partitions)

    def __getitem__(self, index: int) -> nn.Module:
        """Gets a layer in the underlying sequential module."""
        partitions = self.partitions
        if index < 0:
            partitions = partitions[::-1]

        for partition in partitions:

            if isinstance(partition, nn.Sequential):
                try:
                    return partition[index]
                except IndexError:
                    pass
                shift = len(partition)
            else:
                if index == 0 or index == -1:
                    return partition
                shift = 1

            if index < 0:
                index += shift
            else:
                index -= shift

        raise IndexError

    def __iter__(self) -> Iterable[nn.Module]:
        """Iterates over children of the underlying sequential module."""
        for partition in self.partitions:
            if isinstance(partition, nn.Sequential):
                yield from partition
            else:
                yield partition

    # Pipe should manage the device of each partition.
    # Deny cuda(), cpu(), and to() with device, by TypeError.
    def cuda(self, device: Optional[Device] = None) -> "Pipe":
        raise MOVING_DENIED

    def cpu(self) -> "Pipe":
        raise MOVING_DENIED

    def to(self, *args: Any, **kwargs: Any) -> "Pipe":
        # Deny these usages:
        #
        # - to(device[, dtype, non_blocking])
        # - to(tensor[, non_blocking])
        #
        # But allow this:
        #
        # - to(dtype[, non_blocking])
        #
        if "device" in kwargs or "tensor" in kwargs:
            raise MOVING_DENIED

        if args:
            if isinstance(args[0], (torch.device, int, str)):
                raise MOVING_DENIED
            if torch.is_tensor(args[0]):
                raise MOVING_DENIED

        return super().to(*args, **kwargs)

    def _ensure_copy_streams(self) -> List[List[AbstractStream]]:
        """Ensures that :class:`Pipe` caches CUDA streams for copy.

        It's worth to cache CUDA streams although PyTorch already manages a
        pool of pre-allocated CUDA streams, because it may reduce GPU memory
        fragementation when the number of micro-batches is small.

        """
        if not self._copy_streams:
            for device in self.devices:
                self._copy_streams.append([new_stream(device) for _ in range(self.chunks)])

        return self._copy_streams

<<<<<<< HEAD
    def forward(self, *inputs) -> RRef:  # type: ignore
=======
  <<<<<<< gh/pritamdamania87/224/base
    def forward(self, *inputs) -> RRef:  # type: ignore
  =======
    def forward(self, input) -> RRef:
  >>>>>>> master
>>>>>>> 7b67abd5
        """
        Processes a single input mini-batch through the pipe and returns an
        :class:`~torch.distributed.rpc.RRef` pointing to the output.
        :class:`Pipe` is a fairly transparent module wrapper. It doesn't
        modify the input and output signature of the underlying module. But
        there's type restriction. Input and output have to be a
        :class:`~torch.Tensor` or a sequence of tensors. This restriction is
        applied at partition boundaries too.

        The sequence of inputs are fed into the first stage of the pipeline as
        ``*inputs``. As a result the positional args for this function should
        match the positional args for the first stage of the pipeline. The same
        condition applies for output of one stage of the pipeline which is the
        input for the next stage.

        The input tensor is split into multiple micro-batches based on the
        ``chunks`` parameter used to initialize :class:`Pipe`. The batch size
        is assumed to be the first dimension of the tensor and if the batch
        size is less than ``chunks``, the number of micro-batches is equal to
        the batch size.

        Args:
            inputs (torch.Tensor or sequence of :class:`~torch.Tensor`): input mini-batch

        Returns:
            :class:`~torch.distributed.rpc.RRef` to the output of the mini-batch

        Raises:
            TypeError: input is not a tensor or sequence of tensors.

        """
        microbatch.check(*inputs)

        if not self.devices:
            # Empty sequential module is not illegal.
            return RRef(*inputs)

        # Divide a mini-batch into micro-batches.
        batches = microbatch.scatter(*inputs, chunks=self.chunks)

        # Run pipeline parallelism.
        self.pipeline.run(batches)

        # Merge the micro-batches into one mini-batch.
        output = microbatch.gather(batches)
        return RRef(output)<|MERGE_RESOLUTION|>--- conflicted
+++ resolved
@@ -336,15 +336,15 @@
 
         return self._copy_streams
 
-<<<<<<< HEAD
+  <<<<<<< gh/pritamdamania87/224/orig
     def forward(self, *inputs) -> RRef:  # type: ignore
-=======
+  =======
   <<<<<<< gh/pritamdamania87/224/base
     def forward(self, *inputs) -> RRef:  # type: ignore
   =======
     def forward(self, input) -> RRef:
   >>>>>>> master
->>>>>>> 7b67abd5
+  >>>>>>> master
         """
         Processes a single input mini-batch through the pipe and returns an
         :class:`~torch.distributed.rpc.RRef` pointing to the output.
