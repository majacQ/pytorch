--- conflicted
+++ resolved
@@ -336,11 +336,11 @@
 
         return self._copy_streams
 
-<<<<<<< HEAD
+  <<<<<<< gh/pritamdamania87/224/base
     def forward(self, *inputs) -> RRef:  # type: ignore
-=======
+  =======
     def forward(self, input) -> RRef:
->>>>>>> cc7d6f9b
+  >>>>>>> master
         """
         Processes a single input mini-batch through the pipe and returns an
         :class:`~torch.distributed.rpc.RRef` pointing to the output.
