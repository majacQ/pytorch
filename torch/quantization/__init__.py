from .quantize import *  # noqa: F403
from .observer import *  # noqa: F403
from .qconfig import *  # noqa: F403
from .fake_quantize import *  # noqa: F403
from .fuse_modules import fuse_modules
from .stubs import *  # noqa: F403
from .quant_type import *  # noqa: F403
from .quantize_jit import *  # noqa: F403
# from .quantize_fx import *
<<<<<<< HEAD
from .quantization_mappings import *
from .fuser_method_mappings import *
from ._numeric_suite import Logger
=======
from .quantization_mappings import *  # noqa: F403
from .fuser_method_mappings import *  # noqa: F403
>>>>>>> cc7d6f9b

def default_eval_fn(model, calib_data):
    r"""
    Default evaluation function takes a torch.utils.data.Dataset or a list of
    input Tensors and run the model on the dataset
    """
    for data, target in calib_data:
        model(data)

_all__ = [
    'QuantWrapper', 'QuantStub', 'DeQuantStub',
    # Top level API for eager mode quantization
    'quantize', 'quantize_dynamic', 'quantize_qat',
    'prepare', 'convert', 'prepare_qat',
    # Top level API for graph mode quantization on TorchScript
    'quantize_jit', 'quantize_dynamic_jit',
    # Top level API for graph mode quantization on GraphModule(torch.fx)
    # 'fuse_fx', 'quantize_fx',  # TODO: add quantize_dynamic_fx
    # 'prepare_fx', 'prepare_dynamic_fx', 'convert_fx',
    'QuantType', 'quant_type_to_str',  # quantization type
    # custom module APIs
    'get_default_static_quant_module_mappings', 'get_static_quant_module_class',
    'get_default_dynamic_quant_module_mappings',
    'get_default_qat_module_mappings',
    'get_default_qconfig_propagation_list',
    'get_default_compare_output_module_list',
    'get_quantized_operator',
    'get_fuser_method',
    # Sub functions for `prepare` and `swap_module`
    'propagate_qconfig_', 'add_quant_dequant', 'add_observer_', 'swap_module',
    'default_eval_fn', 'get_observer_dict',
    'register_activation_post_process_hook',
    # Observers
    'ObserverBase', 'WeightObserver', 'observer', 'default_observer',
    'default_weight_observer', 'default_placeholder_observer',
    'Logger',
    # FakeQuantize (for qat)
    'default_fake_quant', 'default_weight_fake_quant',
    'default_symmetric_fixed_qparams_fake_quant',
    'default_affine_fixed_qparams_fake_quant',
    'default_per_channel_weight_fake_quant',
    'default_histogram_fake_quant',
    # QConfig
    'QConfig', 'default_qconfig', 'default_dynamic_qconfig', 'float16_dynamic_qconfig',
    'float_qparams_weight_only_qconfig',
    # QAT utilities
    'default_qat_qconfig', 'prepare_qat', 'quantize_qat',
    # module transformations
    'fuse_modules',
]<|MERGE_RESOLUTION|>--- conflicted
+++ resolved
@@ -7,14 +7,14 @@
 from .quant_type import *  # noqa: F403
 from .quantize_jit import *  # noqa: F403
 # from .quantize_fx import *
-<<<<<<< HEAD
+  <<<<<<< gh/jerryzh168/583/base
 from .quantization_mappings import *
 from .fuser_method_mappings import *
 from ._numeric_suite import Logger
-=======
+  =======
 from .quantization_mappings import *  # noqa: F403
 from .fuser_method_mappings import *  # noqa: F403
->>>>>>> cc7d6f9b
+  >>>>>>> master
 
 def default_eval_fn(model, calib_data):
     r"""
