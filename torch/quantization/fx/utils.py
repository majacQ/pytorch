--- conflicted
+++ resolved
@@ -364,20 +364,20 @@
     elif node.op == 'call_module':
         assert isinstance(node.target, str)
         if is_activation_post_process(modules[node.target]):
-<<<<<<< HEAD
+  <<<<<<< gh/jerryzh168/583/base
             result = all_node_args_have_no_tensors(node.args[0], modules, cache)  # type: ignore
-=======
+  =======
             result = all_node_args_have_no_tensors(node.args[0], modules, cache)  # type: ignore[arg-type]
->>>>>>> cc7d6f9b
+  >>>>>>> master
     elif node.op == 'call_module':
         result = False
     elif node.op == 'get_attr':
         result = False
-<<<<<<< HEAD
+  <<<<<<< gh/jerryzh168/583/base
     elif node.target is getattr and node.args[1] == 'ndim':
-=======
+  =======
     elif node.target is getattr and node.args[1] in ['ndim', 'shape']:
->>>>>>> cc7d6f9b
+  >>>>>>> master
         # x1 = x0.ndim
         result = True
     elif node.op == 'call_method' and node.target == 'size':
