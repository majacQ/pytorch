import torch
from torch.fx.graph import (
    Node,
)
import torch.nn.quantized as nnq
import torch.nn.quantized.dynamic as nnqd
from torch.quantization import (
    default_affine_fixed_qparams_fake_quant,
    default_symmetric_fixed_qparams_fake_quant,
)

from ..quantization_mappings import (
    get_static_quant_module_class,
    get_dynamic_quant_module_class,
    get_quantized_operator,
)
from ..utils import (
    get_swapped_custom_module_class,
    activation_is_statically_quantized,
    activation_is_int8_quantized,
    weight_is_statically_quantized,
    get_qconfig_dtypes,
)

from .pattern_utils import (
    register_quant_pattern,
    mark_input_output_not_observed,
)

from .utils import (
    _parent_name,
    all_node_args_have_no_tensors,
    quantize_node,
    get_per_tensor_qparams,
    get_linear_prepack_op_for_dtype,
    create_qparam_nodes,
    get_qconv_prepack_op,
    get_qconv_op,
)

from .quantization_types import QuantizerCls

from abc import ABC, abstractmethod
import operator
import warnings

from typing import Any, Callable, Dict, Union, Optional, Tuple, List

# -------------------------
# Pattern Registrations
# -------------------------

# 1. Post Training Static Quantization and Quantization Aware Training Patterns

# Base Pattern Handler
class QuantizeHandler(ABC):
    """ Base handler class for the quantizer patterns
    """
    def __init__(self, quantizer: QuantizerCls, node: Node):
        """ Records pattern information in __init__, which will be used
        in convert
        """
        # this is an indicator of whether all the inputs are Node or not
        # since some op might be quantized differently depending on whether
        # all inputs are tensors or not, e.g. add/mul
        self.num_tensor_args = len(node.args)
        self.all_node_args_are_tensors = True

    @abstractmethod
    def convert(self, quantizer: QuantizerCls, node: Node, load_arg: Callable,
                is_reference: bool = False,
                convert_custom_config_dict: Dict[str, Any] = None) -> Node:
        """ Convert the given node to a quantized node and insert
        it to the quantized graph
        """
        return NotImplemented


# Binary op configs

# Supported combinations are:
# quant_type | activation (compute_type) | weight
#  static       quint8                      qint8

# tuple (activation_dtype, weight_dtype, compute_dtype)
# these are supported types for common binary ops like add/mul etc.
binary_op_all_dtypes = [
    (torch.quint8, torch.qint8, None),
    (torch.float16, torch.float16, None),
]
binary_op_float16_dtypes = [
    (torch.float16, torch.float16, None)
]
binary_op_int8_dtypes = [
    (torch.quint8, torch.qint8, None),
]
binary_op_supported_dtypes : Dict[Union[Callable, str], List[Tuple[torch.dtype, torch.dtype, None]]] = {
    operator.add: binary_op_all_dtypes,
    torch.add: binary_op_all_dtypes,
    operator.mul: binary_op_all_dtypes,
    torch.mul: binary_op_all_dtypes,
    torch.bmm: binary_op_float16_dtypes,
    torch.sub: binary_op_float16_dtypes,
    operator.sub: binary_op_float16_dtypes,
    torch.div: binary_op_float16_dtypes,
    operator.truediv: binary_op_float16_dtypes,
    torch.sum: binary_op_float16_dtypes
}
binary_reference_op_supported_dtypes : Dict[Union[Callable, str], List[Tuple[torch.dtype, torch.dtype, None]]] = {
    torch.bmm: binary_op_int8_dtypes,
}


@register_quant_pattern(operator.add)
@register_quant_pattern(operator.sub)
@register_quant_pattern(operator.mul)
@register_quant_pattern(operator.truediv)
@register_quant_pattern(torch.add)
@register_quant_pattern(torch.sub)
@register_quant_pattern(torch.mul)
@register_quant_pattern(torch.div)
@register_quant_pattern(torch.sum)
@register_quant_pattern(torch.bmm)
@register_quant_pattern((torch.nn.ReLU, operator.add))
@register_quant_pattern((torch.nn.ReLU, operator.mul))
@register_quant_pattern((torch.nn.ReLU, torch.add))
@register_quant_pattern((torch.nn.ReLU, torch.mul))
@register_quant_pattern((torch.nn.functional.relu, operator.add))
@register_quant_pattern((torch.nn.functional.relu, operator.mul))
@register_quant_pattern((torch.nn.functional.relu, torch.add))
@register_quant_pattern((torch.nn.functional.relu, torch.mul))
class BinaryOpQuantizeHandler(QuantizeHandler):
    def __init__(self, quantizer: QuantizerCls, node: Node):
        super().__init__(quantizer, node)
        self.relu_node = None
        if (node.op == 'call_function' and node.target is torch.nn.functional.relu) or \
           (node.op == 'call_module' and isinstance(quantizer.modules[node.target], torch.nn.ReLU)):
            self.relu_node = node
            node = node.args[0]  # type: ignore[assignment]
        self.binary_op_node = node
        self.binary_op = node.target

        # determine how many of the first two args are Tensors (versus scalars)
        # this distinguishes things like "x + y" from "x + 2" or "2 + x"
        self.num_tensor_args = 0
        cache_for_no_tensor_check: Dict[Node, bool] = dict()
        for arg_idx in range(len(self.binary_op_node.args)):
            arg = self.binary_op_node.args[arg_idx]
            if isinstance(arg, Node) and (not all_node_args_have_no_tensors(arg, quantizer.modules, cache_for_no_tensor_check)):
                self.num_tensor_args += 1
        self.all_node_args_are_tensors = \
            (self.num_tensor_args == len(self.binary_op_node.args))

        qbin_op_mapping: Dict[Union[Callable, str], Callable] = {
            operator.add: torch.ops.quantized.add,
            torch.add: torch.ops.quantized.add,
            operator.mul: torch.ops.quantized.mul,
            torch.mul: torch.ops.quantized.mul,
        }
        qbin_relu_op_mapping: Dict[Union[Callable, str], Callable] = {
            operator.add: torch.ops.quantized.add_relu,
            torch.add: torch.ops.quantized.add_relu,
            operator.mul: torch.ops.quantized.mul_relu,
            torch.mul: torch.ops.quantized.mul_relu,
        }
        # corresponding quantized op
        self.quantized_binary_op: Optional[Callable] = None
        if self.binary_op in qbin_op_mapping:
            self.quantized_binary_op = qbin_relu_op_mapping[self.binary_op] \
                if self.relu_node is not None \
                else qbin_op_mapping[self.binary_op]

    def convert(self, quantizer: QuantizerCls, node: Node, load_arg: Callable,
                is_reference: bool = False,
                convert_custom_config_dict: Dict[str, Any] = None) -> Node:

        qconfig = quantizer.qconfig_map[node.name]
        dtypes = get_qconfig_dtypes(qconfig)
<<<<<<< HEAD
        # leave the op unquantized if the dtype combination is not supported
        if dtypes not in binary_op_supported_dtypes[self.binary_op]:
            warnings.warn(
                "dtype combination: {} is not "
                "supported by {} "
                "supported dtype combinations are: {}".format(dtypes, self.binary_op, binary_op_supported_dtypes[self.binary_op]))
            if self.relu_node:
                op_out = quantizer.quantized_graph.node_copy(self.binary_op_node, load_arg(quantized=False))
                relu_args = [op_out]
                relu_args.extend(load_arg(quantized=False)(self.relu_node.args[1:]))
                relu_kwargs = load_arg(quantized=False)(self.relu_node.kwargs)
                return quantizer.quantized_graph.create_node(
                    "call_function", torch.nn.functional.relu, tuple(relu_args), relu_kwargs)
            else:
                return quantizer.quantized_graph.node_copy(node, load_arg(quantized=False))

        if dtypes in [(torch.quint8, torch.qint8, None)]:
            assert self.quantized_binary_op is not None
            if self.num_tensor_args == 1:
                # add/mul scalar
                first_arg = self.binary_op_node.args[0]
                cache_for_no_tensor_check: Dict[Node, bool] = dict()
                if isinstance(first_arg, Node) and (not all_node_args_have_no_tensors(first_arg, quantizer.modules, cache_for_no_tensor_check)):
                    quantized_index = 0
                else:
                    quantized_index = 1
=======
>>>>>>> cc7d6f9b

        if is_reference and self.binary_op in binary_reference_op_supported_dtypes and \
                dtypes in binary_reference_op_supported_dtypes[self.binary_op]:
            if dtypes in binary_op_int8_dtypes:
                args = load_arg(quantized=[0, 1])(node.args)
                args = load_arg(quantized=False)(node.args)
                kwargs = load_arg(quantized=False)(node.kwargs)
                op_out = quantizer.quantized_graph.node_copy(node, load_arg(quantized=False))
                cur_idx = quantizer.activation_post_process_indexes[node.name]
                activation_post_process = \
                    quantizer.modules[quantizer.activation_post_process_map[node.name][cur_idx]]
                quantizer.activation_post_process_indexes[node.name] += 1
                return quantize_node(
                    quantizer, op_out, activation_post_process,
                    node, is_input=False)
            else:
                warnings.warn(
                    "No implementation found for dtype combination: {}"
                    "for op {} with is_reference={} despite it being listed as supported"
                    "this should not happen".format(dtypes, self.binary_op, is_reference))
                return quantizer.quantized_graph.node_copy(node, load_arg(quantized=False))
        elif not is_reference and self.binary_op in binary_op_supported_dtypes and \
                dtypes in binary_op_supported_dtypes[self.binary_op]:
            if dtypes in [(torch.quint8, torch.qint8, None)]:
                assert self.quantized_binary_op is not None
                if self.num_tensor_args == 1:
                    # add/mul scalar
                    first_arg = self.binary_op_node.args[0]
                    cache_for_no_tensor_check: Dict[Node, bool] = dict()
                    if isinstance(first_arg, Node) and (
                            not all_node_args_have_no_tensors(
                                first_arg, quantizer.modules, cache_for_no_tensor_check)):
                        quantized_index = 0
                    else:
                        quantized_index = 1

                    return quantizer.quantized_graph.create_node(
                        'call_function', self.quantized_binary_op,
                        load_arg(quantized=[quantized_index])(self.binary_op_node.args), self.binary_op_node.kwargs)
                else:
                    cur_idx = quantizer.activation_post_process_indexes[node.name]
                    activation_post_process = \
                        quantizer.modules[quantizer.activation_post_process_map[node.name][cur_idx]]
                    quantizer.activation_post_process_indexes[node.name] += 1
                    scale, zero_point = activation_post_process.calculate_qparams()
                    scale = float(scale)
                    zero_point = int(zero_point)
                    scale_arg, zero_point_arg = create_qparam_nodes(quantizer, node.name, scale, zero_point)

                    if self.relu_node is not None:
                        op = torch.ops.quantized.add_relu
                    else:
                        op = torch.ops.quantized.add
                    kwargs = {**self.binary_op_node.kwargs}
                    add_args = (*load_arg(quantized=True)(self.binary_op_node.args), scale_arg, zero_point_arg)
                    op = quantizer.quantized_graph.create_node(
                        'call_function', self.quantized_binary_op, add_args, kwargs)
                    return op
            else:
                assert dtypes == (torch.float16, torch.float16, None)
                # TODO (refactor) this is duplicated, maybe have a helper function
                if self.relu_node:
                    op_out = quantizer.quantized_graph.node_copy(self.binary_op_node, load_arg(quantized=False))
                    relu_args = [op_out]
                    relu_args.extend(load_arg(quantized=False)(self.relu_node.args[1:]))
                    relu_kwargs = load_arg(quantized=False)(self.relu_node.kwargs)
                    return quantizer.quantized_graph.create_node(
                        "call_function", torch.nn.functional.relu, tuple(relu_args), relu_kwargs)
                else:
                    return quantizer.quantized_graph.node_copy(node, load_arg(quantized=False))
        else:
            # leave the op unquantized if the dtype,reference combination is not supported
            warnings.warn(
                "dtype combination: {} is not "
                "supported by {} for is_reference={}. "
                "Supported non-reference dtype combinations are: {} "
                "Supported reference dtype combinations are: {}"
                "".format(dtypes,
                          self.binary_op,
                          is_reference,
                          binary_op_supported_dtypes[self.binary_op],
                          (
                              [] if self.binary_op not in binary_reference_op_supported_dtypes.keys()
                              else binary_reference_op_supported_dtypes[self.binary_op]
                          )
                          )
            )
            if self.relu_node:
                op_out = quantizer.quantized_graph.node_copy(self.binary_op_node, load_arg(quantized=False))
                relu_args = [op_out]
                relu_args.extend(load_arg(quantized=False)(self.relu_node.args[1:]))
                relu_kwargs = load_arg(quantized=False)(self.relu_node.kwargs)
                return quantizer.quantized_graph.create_node(
                    "call_function", torch.nn.functional.relu, tuple(relu_args), relu_kwargs)
            else:
                return quantizer.quantized_graph.node_copy(node, load_arg(quantized=False))


@register_quant_pattern(torch.cat)
class CatQuantizeHandler(QuantizeHandler):
    def convert(self, quantizer: QuantizerCls, node: Node, load_arg: Callable,
                is_reference: bool = False,
                convert_custom_config_dict: Dict[str, Any] = None) -> Node:
        if not self.all_node_args_are_tensors:
            return NotImplemented
        quantizer.activation_post_process_indexes[node.name] += 1
        return quantizer.quantized_graph.node_copy(node, load_arg(quantized=True))

# handle conv, maybe followed by relu
# NB: matching order is reversed, that is we match from the bottom of this list to the beginning
@register_quant_pattern(torch.nn.Conv1d)
@register_quant_pattern(torch.nn.Conv2d)
@register_quant_pattern(torch.nn.Conv3d)
@register_quant_pattern(torch.nn.functional.conv1d)
@register_quant_pattern(torch.nn.functional.conv2d)
@register_quant_pattern(torch.nn.functional.conv3d)
# TODO: add qat.Conv1d
@register_quant_pattern(torch.nn.qat.Conv2d)
@register_quant_pattern(torch.nn.qat.Conv3d)
@register_quant_pattern(torch.nn.intrinsic.ConvReLU1d)
@register_quant_pattern(torch.nn.intrinsic.ConvReLU2d)
@register_quant_pattern(torch.nn.intrinsic.ConvReLU3d)
@register_quant_pattern(torch.nn.intrinsic.qat.ConvBn1d)
@register_quant_pattern(torch.nn.intrinsic.qat.ConvBn2d)
@register_quant_pattern(torch.nn.intrinsic.qat.ConvBn3d)
@register_quant_pattern(torch.nn.intrinsic.qat.ConvBnReLU1d)
@register_quant_pattern(torch.nn.intrinsic.qat.ConvBnReLU2d)
@register_quant_pattern(torch.nn.intrinsic.qat.ConvBnReLU3d)
@register_quant_pattern(torch.nn.intrinsic.qat.ConvReLU2d)
@register_quant_pattern(torch.nn.intrinsic.qat.ConvReLU3d)
@register_quant_pattern((torch.nn.functional.relu, torch.nn.functional.conv1d))
@register_quant_pattern((torch.nn.functional.relu, torch.nn.functional.conv2d))
@register_quant_pattern((torch.nn.functional.relu, torch.nn.functional.conv3d))
@register_quant_pattern((torch.nn.ReLU, torch.nn.functional.conv1d))
@register_quant_pattern((torch.nn.ReLU, torch.nn.functional.conv2d))
@register_quant_pattern((torch.nn.ReLU, torch.nn.functional.conv3d))
# just for error checks
@register_quant_pattern((torch.nn.ReLU, torch.nn.Conv2d))
@register_quant_pattern((torch.nn.ReLU, torch.nn.Conv3d))
@register_quant_pattern((torch.nn.functional.relu, torch.nn.Conv2d))
@register_quant_pattern((torch.nn.functional.relu, torch.nn.Conv3d))
class ConvReluQuantizeHandler(QuantizeHandler):
    def __init__(self, quantizer: QuantizerCls, node: Node):
        super().__init__(quantizer, node)
        self.relu_node = None
        if (node.op == 'call_function' and node.target is torch.nn.functional.relu) or \
           (node.op == 'call_module' and isinstance(quantizer.modules[node.target], torch.nn.ReLU)):
            self.relu_node = node
            node = node.args[0]  # type: ignore[assignment]
        self.conv_node = node
        if node.op == "call_module":
            self.conv = quantizer.modules[self.conv_node.target]
        elif node.op == "call_function":
            self.conv = node.target

    def convert(self, quantizer: QuantizerCls, node: Node, load_arg: Callable,
                is_reference: bool = False,
                convert_custom_config_dict: Dict[str, Any] = None) -> Node:
        # Supported combinations are:
        # quant_type | activation (compute_type) | weight
        #  static       quint8                      qint8

        # tuple (activation_dtype, weight_dtype, compute_dtype)
        supported_dtypes = [
            (torch.quint8, torch.qint8, None),
        ]

        # TODO: is_reference option for conv module
        qconfig = quantizer.qconfig_map[node.name]
        dtypes = get_qconfig_dtypes(qconfig)
        # leave the op unquantized if the dtype combination is not supported
        if dtypes not in supported_dtypes:
            warnings.warn(
                "dtype combination: {} is not "
                "supported by Conv "
                "supported dtype combinations are: {}".format(dtypes, supported_dtypes))
            if self.relu_node:
                conv_out = quantizer.quantized_graph.node_copy(self.conv_node, load_arg(quantized=False))
                relu_args = [conv_out]
                relu_args.extend(load_arg(quantized=False)(self.relu_node.args[1:]))
                relu_kwargs = load_arg(quantized=False)(self.relu_node.kwargs)
                return quantizer.quantized_graph.create_node(
                    "call_function", torch.nn.functional.relu, tuple(relu_args), relu_kwargs)
            else:
                return quantizer.quantized_graph.node_copy(node, load_arg(quantized=False))

        activation_int8_quantized = activation_is_int8_quantized(qconfig)

        if self.conv_node.op == 'call_module':
            # note that relu should already be fused into conv module in the fusion step
            assert self.relu_node is None, 'conv module and relu fusion is not executed, ' \
                'please make sure to run fusion before prepare'
            if convert_custom_config_dict is None:
                convert_custom_config_dict = {}
            additional_static_quant_mapping = convert_custom_config_dict.get("static", {})
            # 1. attach activation post process to module
            cur_idx = quantizer.activation_post_process_indexes[node.name]
            self.conv.activation_post_process = \
                quantizer.modules[quantizer.activation_post_process_map[node.name][cur_idx]]
            quantizer.activation_post_process_indexes[node.name] += 1
            # 2. select quantized class
            qconv_cls = get_static_quant_module_class(
                type(self.conv), additional_static_quant_mapping)
            quantized = qconv_cls.from_float(self.conv)
            parent_name, name = _parent_name(self.conv_node.target)
            setattr(quantizer.modules[parent_name], name, quantized)
            return quantizer.quantized_graph.create_node(
                'call_module',
                self.conv_node.target,
                (load_arg(quantized=True)(self.conv_node.args[0]),),
                {})
        else:  # call_function
            assert self.conv_node.op == "call_function"
            if is_reference:
                args = load_arg(quantized=[0, 1])(self.conv_node.args)
                args = load_arg(quantized=False)(self.conv_node.args)
                kwargs = load_arg(quantized=False)(self.conv_node.kwargs)
                op_out = quantizer.quantized_graph.create_node(
                    "call_function", self.conv, args, kwargs)
                if self.relu_node:
                    relu_args = [op_out]
                    relu_args.extend(load_arg(quantized=False)(self.relu_node.args[1:]))
                    relu_kwargs = load_arg(quantized=False)(self.relu_node.kwargs)
                    op_out = quantizer.quantized_graph.create_node(
                        "call_function", torch.nn.functional.relu, tuple(relu_args), relu_kwargs)

                if activation_int8_quantized:
                    root_module = quantizer.modules['']
                    act_post_process_name = self.relu_node.name if self.relu_node else self.conv_node.name
                    act_post_process_node = self.relu_node if self.relu_node else self.conv_node
                    cur_idx = quantizer.activation_post_process_indexes[act_post_process_name]
                    activation_post_process = \
                        quantizer.modules[quantizer.activation_post_process_map[act_post_process_name][cur_idx]]
                    quantizer.activation_post_process_indexes[act_post_process_name] += 1
                    return quantize_node(
                        quantizer, op_out, activation_post_process,
                        act_post_process_node, is_input=False)
                else:
                    # output for dynamically quantized conv op is not quantized
                    return op_out
            else:
                assert len(self.conv_node.args) >= 7, \
                    "only conv2d calls with all arguments specified is supported right now in is_reference=False option"
                args = load_arg(quantized=[0, 1])(self.conv_node.args)
                # pack weight
                weight = load_arg(quantized=True)(self.conv_node.args[1])
                other_args = load_arg(quantized=False)(self.conv_node.args[2:])
                bias, stride, padding, dilation, groups = other_args
                if self.conv == torch.nn.functional.conv1d:
                    # F.conv1d can take `int` as well as `list[int]` for stride,
                    # padding, dilation, but the prepack op cannot. Convert
                    # these to lists if needed.
                    stride = [stride] if isinstance(stride, int) else stride
                    padding = [padding] if isinstance(padding, int) else padding
                    dilation = [dilation] if isinstance(dilation, int) else dilation
                prepack_args = (weight, bias, stride, padding, dilation, groups)
                prepack_op = get_qconv_prepack_op(self.conv)
                packed_weight = quantizer.quantized_graph.create_node(
                    "call_function", prepack_op, prepack_args, {})
                assert activation_int8_quantized, \
                    "currently only static quantization is supported for conv"
                # construct conv input
                if activation_int8_quantized:
                    qconv_op = get_qconv_op(self.conv, self.relu_node is not None)
                    conv_input = load_arg(quantized=True)(self.conv_node.args[0])
                    act_post_process_name = self.relu_node.name if self.relu_node else self.conv_node.name
                    cur_idx = quantizer.activation_post_process_indexes[act_post_process_name]
                    activation_post_process = \
                        quantizer.modules[quantizer.activation_post_process_map[act_post_process_name][cur_idx]]
                    quantizer.activation_post_process_indexes[act_post_process_name] += 1
                    scale, zero_point, _ = get_per_tensor_qparams(activation_post_process)
                    scale_node, zero_point_node = create_qparam_nodes(quantizer, self.conv_node.name, scale, zero_point)
                    qconv_args = (conv_input, packed_weight, scale_node, zero_point_node)
                    kwargs = load_arg(quantized=False)(self.conv_node.kwargs)
                    op = quantizer.quantized_graph.create_node(
                        'call_function', qconv_op, qconv_args, kwargs)
                    # Store the name of the fused op to get the path of node after fusion as well.
                    # TODO: may need to change the key to Node regenerate the map in each transformation,
                    # since we might not be able to rely on the name
                    quantizer.node_name_to_scope[op.name] = quantizer.node_name_to_scope[self.conv_node.name]
                    return op
                else:
                    # conv2d_dyanmic branch
                    raise Exception("Only static quant is supported for conv")


# handle linear, maybe followed by relu
@register_quant_pattern(torch.nn.Linear)
@register_quant_pattern(torch.nn.functional.linear)
@register_quant_pattern(torch.nn.qat.Linear)
@register_quant_pattern(torch.nn.intrinsic.LinearReLU)
@register_quant_pattern(torch.nn.intrinsic.qat.LinearReLU)
@register_quant_pattern((torch.nn.functional.relu, torch.nn.functional.linear))
@register_quant_pattern((torch.nn.ReLU, torch.nn.functional.linear))
# for error checks
@register_quant_pattern((torch.nn.ReLU, torch.nn.Linear))
@register_quant_pattern((torch.nn.functional.relu, torch.nn.Linear))
class LinearReLUQuantizeHandler(QuantizeHandler):
    def __init__(self, quantizer: QuantizerCls, node: Node):
        super().__init__(quantizer, node)
        self.relu_node = None
        if (node.op == 'call_function' and node.target is torch.nn.functional.relu) or \
           (node.op == 'call_module' and isinstance(quantizer.modules[node.target], torch.nn.ReLU)):
            self.relu_node = node
            node = node.args[0]  # type: ignore[assignment]
        self.linear_node = node
        if node.op == 'call_module':
            self.linear = quantizer.modules[self.linear_node.target]

    def convert(self, quantizer: QuantizerCls, node: Node, load_arg: Callable,
                is_reference: bool = False,
                convert_custom_config_dict: Dict[str, Any] = None) -> Node:
        # Supported combinations are:
        # quant_type | activation (compute_type) | weight
        #  static       quint8                      qint8
        #  dynamic      float32 (quint8)            qint8
        #  weight_only  float32                    float16
        # tuple (activation_dtype, weight_dtype, compute_dtype)
        supported_dtypes = [
            (torch.quint8, torch.qint8, None),
            (torch.float32, torch.qint8, torch.quint8),
            (torch.float32, torch.float16, None),
            # static float16 quantization
            (torch.float16, torch.float16, None),
        ]
        qconfig = quantizer.qconfig_map[node.name]
        dtypes = get_qconfig_dtypes(qconfig)
        # leave the op unquantized if the dtype combination is not supported
        if dtypes not in supported_dtypes:
            warnings.warn(
                "dtype combination: {} is not "
                "supported by Linear "
                "supported dtype combinations are: {}".format(dtypes, supported_dtypes))
            if self.relu_node:
                op_out = quantizer.quantized_graph.node_copy(self.linear_node, load_arg(quantized=False))
                relu_args = [op_out]
                relu_args.extend(load_arg(quantized=False)(self.relu_node.args[1:]))
                relu_kwargs = load_arg(quantized=False)(self.relu_node.kwargs)
                return quantizer.quantized_graph.create_node(
                    "call_function", torch.nn.functional.relu, tuple(relu_args), relu_kwargs)
            else:
                return quantizer.quantized_graph.node_copy(node, load_arg(quantized=None))

        activation_int8_quantized = activation_is_int8_quantized(qconfig)
        weight_dtype = dtypes[1]
        # TODO: reference_model option for linear module
        if self.linear_node.op == 'call_module':
            # note that relu should already be fused into conv module in the fusion step
            assert self.relu_node is None, 'linear module and relu fusion is not executed, ' \
                'please make sure to run fusion before prepare'
            # 1. attach output activation post process to linear module
            if node.name in quantizer.activation_post_process_map:
                # this is the static quantization case
                cur_idx = quantizer.activation_post_process_indexes[node.name]
                output_activation_post_process = \
                    quantizer.modules[quantizer.activation_post_process_map[node.name][cur_idx]]
                quantizer.activation_post_process_indexes[node.name] += 1
            else:
                output_activation_post_process = None

            if output_activation_post_process:
                self.linear.activation_post_process = output_activation_post_process

            # 2. select corresponding quantized linear class for the float linear class
            if type(self.linear) in [torch.nn.Linear, torch.nn.qat.Linear]:
                qlinear = nnq.Linear if activation_int8_quantized else nnqd.Linear
            elif type(self.linear) in [torch.nn.intrinsic.LinearReLU, torch.nn.intrinsic.qat.LinearReLU]:
                assert activation_int8_quantized, \
                    'Only int8 static quantization is supported for LinearReLU'
                qlinear = torch.nn.intrinsic.quantized.LinearReLU
            else:
                raise Exception("unhandled linear type:", type(self.linear))
            quantized = qlinear.from_float(self.linear)
            parent_name, name = _parent_name(self.linear_node.target)
            setattr(quantizer.modules[parent_name], name, quantized)
            # activation needs to be quantized for static quantization
            return quantizer.quantized_graph.create_node(
                'call_module',
                self.linear_node.target,
                (load_arg(quantized=activation_int8_quantized)(self.linear_node.args[0]),), {})
        else:  # call_function
            assert self.linear_node.op == 'call_function'
            if is_reference:
                quantized_input_idxs = []
                if activation_int8_quantized:
                    quantized_input_idxs.append(0)
                if weight_is_statically_quantized(qconfig):
                    quantized_input_idxs.append(1)
                args = load_arg(quantized=quantized_input_idxs)(self.linear_node.args)
                args = load_arg(quantized=False)(self.linear_node.args)
                kwargs = load_arg(quantized=False)(self.linear_node.kwargs)
                op_out = quantizer.quantized_graph.create_node(
                    "call_function", torch.nn.functional.linear, args, kwargs)
                if self.relu_node:
                    relu_args = [op_out]
                    relu_args.extend(load_arg(quantized=False)(self.relu_node.args[1:]))
                    relu_kwargs = load_arg(quantized=False)(self.relu_node.kwargs)
                    op_out = quantizer.quantized_graph.create_node(
                        "call_function", torch.nn.functional.relu, tuple(relu_args), relu_kwargs)

                if activation_int8_quantized:
                    # quantize output for statically quantized linear op
                    root_module = quantizer.modules['']
                    act_post_process_name = self.relu_node.name if self.relu_node else self.linear_node.name
                    act_post_process_node = self.relu_node if self.relu_node else self.linear_node
                    cur_idx = quantizer.activation_post_process_indexes[act_post_process_name]
                    activation_post_process = \
                        quantizer.modules[quantizer.activation_post_process_map[act_post_process_name][cur_idx]]
                    quantizer.activation_post_process_indexes[act_post_process_name] += 1
                    return quantize_node(
                        quantizer,
                        op_out,
                        activation_post_process,
                        act_post_process_node,
                        is_input=False)
                else:
                    # output for dynamically quantized linear op is not quantized
                    return op_out
            else:  # non-reference option
                # prepacking weights for static int8 quant and dynamic quant
                if dtypes != (torch.float16, torch.float16, None):
                    # linear args
                    # (x, weight, bias, ...)
                    weight_quantized = weight_is_statically_quantized(qconfig)
                    linear_weight = load_arg(quantized=weight_quantized)(self.linear_node.args[1])

                    # get other arguments
                    kwargs = {**load_arg(quantized=False)(self.linear_node.kwargs)}
                    # pack weight
                    bias = None
                    # all args after bias, including bias
                    other_args = load_arg(quantized=False)(self.linear_node.args[2:])
                    if len(self.linear_node.args) > 2:
                        bias = load_arg(quantized=False)(self.linear_node.args[2])
                        other_args = other_args[1:]  # remove the bias argument
                    else:
                        assert 'bias' in kwargs, \
                            'expect bias provided as a keyword argument when it is not a positional argument'
                        bias = kwargs['bias']
                        kwargs.pop('bias')
                    prepack_args = (linear_weight, bias)
                    prepack_op = get_linear_prepack_op_for_dtype(weight_dtype)
                    packed_weight = quantizer.quantized_graph.create_node(
                        'call_function', prepack_op, prepack_args, {})
                # construct linear input
                if activation_int8_quantized:
                    qlinear_op = torch.ops.quantized.linear_relu if self.relu_node else torch.ops.quantized.linear
                    linear_input = load_arg(quantized=True)(self.linear_node.args[0])
                    act_post_process_name = self.relu_node.name if self.relu_node else self.linear_node.name
                    cur_idx = quantizer.activation_post_process_indexes[act_post_process_name]
                    activation_post_process = \
                        quantizer.modules[quantizer.activation_post_process_map[act_post_process_name][cur_idx]]
                    quantizer.activation_post_process_indexes[act_post_process_name] += 1
                    scale, zero_point, _ = get_per_tensor_qparams(activation_post_process)

                    scale_node, zero_point_node = create_qparam_nodes(quantizer, self.linear_node.name, scale, zero_point)

                    qlinear_args = (linear_input, packed_weight, scale_node, zero_point_node)
                    op = quantizer.quantized_graph.create_node(
                        "call_function", qlinear_op, qlinear_args, kwargs)
                    # Store the name of the fused op to get the path of node after fusion as well.
                    # TODO: may need to change the key to Node regenerate the map in each transformation,
                    # since we might not be able to rely on the name
                    quantizer.node_name_to_scope[op.name] = quantizer.node_name_to_scope[self.linear_node.name]
                    return op
                elif dtypes in [(torch.float32, torch.qint8, torch.quint8),
                                (torch.float32, torch.float16, None)]:
                    # choose linear dynamic or linear dynamic fp16 op based on weight dtype
                    qlinear_op = torch.ops.quantized.linear_dynamic \
                        if weight_dtype == torch.qint8 \
                        else torch.ops.quantized.linear_dynamic_fp16
                    linear_input = load_arg(quantized=False)(self.linear_node.args[0])
                    qlinear_args = (linear_input, packed_weight)  # type: ignore[assignment]
                    op_out = quantizer.quantized_graph.create_node(
                        "call_function", qlinear_op, qlinear_args, kwargs)
                    # Store the name of the dynamic op to get the path of node after replacement as well.
                    # TODO: may need to change the key to Node regenerate the map in each transformation,
                    # since we might not be able to rely on the name
                    quantizer.node_name_to_scope[op_out.name] = quantizer.node_name_to_scope[self.linear_node.name]
                    if self.relu_node:
                        op_out = quantizer.quantized_graph.create_node("call_function", torch.nn.functional.relu, (op_out,), {})
                    return op_out
                else:
                    assert dtypes == (torch.float16, torch.float16, None)
                    # TODO (refactor) this is duplicated, maybe have a helper function
                    if self.relu_node:
                        op_out = quantizer.quantized_graph.node_copy(self.linear_node, load_arg(quantized=False))
                        relu_args = [op_out]
                        relu_args.extend(load_arg(quantized=False)(self.relu_node.args[1:]))
                        relu_kwargs = load_arg(quantized=False)(self.relu_node.kwargs)
                        return quantizer.quantized_graph.create_node(
                            "call_function", torch.nn.functional.relu, tuple(relu_args), relu_kwargs)
                    else:
                        return quantizer.quantized_graph.node_copy(node, load_arg(quantized=False))

@register_quant_pattern(torch.nn.BatchNorm2d)
@register_quant_pattern(torch.nn.BatchNorm3d)
@register_quant_pattern(torch.nn.intrinsic.BNReLU2d)
@register_quant_pattern(torch.nn.intrinsic.BNReLU3d)
class BatchNormQuantizeHandler(QuantizeHandler):
    def __init__(self, quantizer: QuantizerCls, node: Node):
        super().__init__(quantizer, node)
        assert node.op == 'call_module'
        self.bn_node = node
        self.bn = quantizer.modules[self.bn_node.target]

    def convert(self, quantizer: QuantizerCls, node: Node, load_arg: Callable,
                is_reference: bool = False,
                convert_custom_config_dict: Dict[str, Any] = None) -> Node:
        if convert_custom_config_dict is None:
            convert_custom_config_dict = {}
        additional_static_quant_mapping = convert_custom_config_dict.get("static", {})
        # 1. attach activation post process to module
        cur_idx = quantizer.activation_post_process_indexes[node.name]
        self.bn.activation_post_process = \
            quantizer.modules[quantizer.activation_post_process_map[node.name][cur_idx]]
        quantizer.activation_post_process_indexes[node.name] += 1
        qbn_cls = get_static_quant_module_class(type(self.bn), additional_static_quant_mapping)
        quantized = qbn_cls.from_float(self.bn)
        parent_name, name = _parent_name(self.bn_node.target)
        setattr(quantizer.modules[parent_name], name, quantized)
        return quantizer.quantized_graph.create_node(
            'call_module',
            self.bn_node.target,
            load_arg(quantized=[0])(self.bn_node.args),
            load_arg(quantized=False)(self.bn_node.kwargs))

@register_quant_pattern(torch.nn.Embedding)
@register_quant_pattern(torch.nn.EmbeddingBag)
@mark_input_output_not_observed()
class EmbeddingQuantizeHandler(QuantizeHandler):
    def __init__(self, quantizer: QuantizerCls, node: Node):
        super().__init__(quantizer, node)

    def convert(self, quantizer: QuantizerCls, node: Node, load_arg: Callable,
                is_reference: bool = False,
                convert_custom_config_dict: Dict[str, Any] = None) -> Node:
        # Supported combinations are:
        # quant_type  | activation | weight | activation_compute_type
        # weight_only |  float32   | quint8 | None
        # weight_only |  float32   | quint4x2 | None
        # tuple (activation_dtype, weight_dtype, compute_dtype)
        supported_dtypes = [
            (torch.float32, torch.quint8, None),
            (torch.float32, torch.quint4x2, None),
        ]
        assert node.op == 'call_module'
        emb_node = node
        qconfig = quantizer.qconfig_map[node.name]
        dtypes = get_qconfig_dtypes(qconfig)
        # leave the op unquantized if the dtype combination is not supported
        if dtypes not in supported_dtypes:
            warnings.warn(
                "dtype combination: {} is not "
                "supported by Embedding/EmbeddingBag, "
                "supported dtype combinations are: {}".format(dtypes, supported_dtypes))
            return quantizer.quantized_graph.node_copy(node, load_arg(quantized=None))

        emb = quantizer.modules[emb_node.target]
        qemb = get_static_quant_module_class(type(emb))
        quantized = qemb.from_float(emb)
        parent_name, name = _parent_name(emb_node.target)
        setattr(quantizer.modules[parent_name], name, quantized)
        return quantizer.quantized_graph.create_node(
            'call_module',
            emb_node.target,
            load_arg(quantized=False)(emb_node.args),
            load_arg(quantized=False)(emb_node.kwargs))

# TODO (maybe): merge with embedding quantize handler
@register_quant_pattern(torch.nn.GRUCell)
@register_quant_pattern(torch.nn.LSTMCell)
@register_quant_pattern(torch.nn.RNNCell)
@register_quant_pattern(torch.nn.LSTM)
@mark_input_output_not_observed()
class RNNDynamicQuantizeHandler(QuantizeHandler):
    def __init__(self, quantizer: QuantizerCls, node: Node):
        super().__init__(quantizer, node)

    def convert(self, quantizer: QuantizerCls, node: Node, load_arg: Callable,
                is_reference: bool = False,
                convert_custom_config_dict: Dict[str, Any] = None) -> Node:
        # Supported combinations are:
        # quant_type  | activation | weight | activation_compute_type
        # dynamic |  float32   | qint8 | quint8
        # dynamic |  float32   | float16 | None
        # tuple (activation_dtype, weight_dtype, compute_dtype)
        supported_dtypes = [
            (torch.float32, torch.qint8, torch.quint8),
            (torch.float32, torch.float16, None),
        ]
        assert node.op == 'call_module'
        qconfig = quantizer.qconfig_map[node.name]
        dtypes = get_qconfig_dtypes(qconfig)
        # leave the op unquantized if the dtype combination is not supported
        if dtypes not in supported_dtypes:
            warnings.warn(
                "dtype combination: {} is not "
                "supported by Embedding/EmbeddingBag, "
                "supported dtype combinations are: {}".format(dtypes, supported_dtypes))
            return quantizer.quantized_graph.node_copy(node, load_arg(quantized=None))

        module = quantizer.modules[node.target]
        qmodule_cls = get_dynamic_quant_module_class(type(module))
        qmodule = qmodule_cls.from_float(module)
        parent_name, name = _parent_name(node.target)
        setattr(quantizer.modules[parent_name], name, qmodule)
        return quantizer.quantized_graph.create_node(
            'call_module',
            node.target,
            load_arg(quantized=False)(node.args),
            load_arg(quantized=False)(node.kwargs))

ARGS_TO_SKIP = {
    torch._ops.ops.quantized.hardswish: ['inplace'],
    torch._ops.ops.quantized.instance_norm:
    ['running_mean', 'running_var', 'use_input_stats', 'momentum'],
}
@register_quant_pattern(torch.nn.ConvTranspose1d)
@register_quant_pattern(torch.nn.ConvTranspose2d)
@register_quant_pattern(torch.nn.ELU)
@register_quant_pattern(torch.nn.LeakyReLU)
@register_quant_pattern(torch.nn.Hardswish)
@register_quant_pattern(torch.nn.InstanceNorm1d)
@register_quant_pattern(torch.nn.InstanceNorm2d)
@register_quant_pattern(torch.nn.InstanceNorm3d)
@register_quant_pattern(torch.nn.LayerNorm)
@register_quant_pattern(torch.nn.SiLU)
# we currently only support reference patterns for these ops so they have been removed
# until they receive a proper fp16 kernel. To use the reference pattern, use a custom qconfig
# @register_quant_pattern(torch.nn.GELU)
# @register_quant_pattern(torch.nn.Softmax)
@register_quant_pattern(torch.nn.functional.hardswish)
@register_quant_pattern(torch.nn.functional.instance_norm)
@register_quant_pattern(torch.nn.functional.layer_norm)
@register_quant_pattern(torch.nn.functional.leaky_relu)
@register_quant_pattern(torch.nn.functional.silu)
# we currently only support reference patterns for these ops so they have been removed
# until they receive a proper fp16 kernel. To use the reference pattern, use a custom qconfig
# @register_quant_pattern(torch.nn.functional.gelu)
# @register_quant_pattern(torch.nn.functional.softmax)
class DefaultNodeQuantizeHandler(QuantizeHandler):
    ''' Common quantized op, first input and first output will be quantized
    '''

    def __init__(self, quantizer: QuantizerCls, node: Node):
        super().__init__(quantizer, node)
        if node.op == "call_function" or node.op == "call_method":
            self.op = node.target
        elif node.op == "call_module":
            self.op = type(quantizer.modules[node.target])

    def convert(self, quantizer: QuantizerCls, node: Node, load_arg: Callable,
                is_reference: bool = False,
                convert_custom_config_dict: Dict[str, Any] = None) -> Node:
        if not self.all_node_args_are_tensors:
            return NotImplemented
        assert node.op in ['call_module', 'call_function'], 'Only call_module and ' + \
            'call_function are handled in DefaultNode'
        if convert_custom_config_dict is None:
            convert_custom_config_dict = {}
        additional_static_quant_mapping = convert_custom_config_dict.get("static", {})

        all_dtypes = [
            (torch.quint8, torch.qint8, None),
            (torch.float16, torch.float16, None)
        ]
        int8_dtypes = [
            (torch.quint8, torch.qint8, None)
        ]
        fp16_dtypes = [
            (torch.float16, torch.float16, None)
        ]
        supported_dtypes = {
            torch.nn.ConvTranspose1d: int8_dtypes,
            torch.nn.ConvTranspose2d: int8_dtypes,
            torch.nn.ELU: int8_dtypes,
            torch.nn.LeakyReLU: int8_dtypes,
            torch.nn.Hardswish: int8_dtypes,
            torch.nn.InstanceNorm1d: int8_dtypes,
            torch.nn.InstanceNorm2d: int8_dtypes,
            torch.nn.InstanceNorm3d: int8_dtypes,
            torch.nn.LayerNorm: all_dtypes,
            torch.nn.SiLU: fp16_dtypes,
            torch.nn.GELU: int8_dtypes,
            torch.nn.Softmax: int8_dtypes,
            torch.nn.functional.hardswish: int8_dtypes,
            torch.nn.functional.instance_norm: int8_dtypes,
            torch.nn.functional.layer_norm: all_dtypes,
            torch.nn.functional.leaky_relu: int8_dtypes,
            torch.nn.functional.silu: fp16_dtypes,
            torch.nn.functional.gelu: int8_dtypes,
            torch.nn.functional.softmax: int8_dtypes,
        }
        qconfig = quantizer.qconfig_map[node.name]
        dtypes = get_qconfig_dtypes(qconfig)
        if dtypes not in supported_dtypes[self.op]:
            warnings.warn(
                "dtype combination: {} is not "
                "supported by {} "
                "supported dtype combinations are: {}".format(dtypes, self.op, supported_dtypes[self.op]))
            return quantizer.quantized_graph.node_copy(node, load_arg(quantized=False))
        # TODO: make helper functions for (torch.quint8, torch.qint8, None)
        if not is_reference:
            if dtypes in [(torch.quint8, torch.qint8, None)]:
                cur_idx = quantizer.activation_post_process_indexes[node.name]
                activation_post_process = \
                    quantizer.modules[quantizer.activation_post_process_map[node.name][cur_idx]]
                quantizer.activation_post_process_indexes[node.name] += 1
                if node.op == 'call_module':
                    module = quantizer.modules[node.target]
                    module.activation_post_process = activation_post_process
                    quantized_module_cls = get_static_quant_module_class(
                        type(module), additional_static_quant_mapping)
                    quantized_module = quantized_module_cls.from_float(module)
                    parent_name, name = _parent_name(node.target)
                    setattr(quantizer.modules[parent_name], name, quantized_module)
                    return quantizer.quantized_graph.create_node(
                        'call_module',
                        node.target,
                        load_arg(quantized=[0])(node.args),
                        load_arg(quantized=False)(node.kwargs))
                else:
                    assert node.op == "call_function"
                    # call_function
                    scale, zero_point = activation_post_process.calculate_qparams()
                    scale = float(scale)
                    zero_point = int(zero_point)

                    scale_arg, zero_point_arg = create_qparam_nodes(quantizer, node.name, scale, zero_point)

                    assert not isinstance(node.target, str), "Expecting node.target for "
                    "call_function to be a function instead of a string"
                    quantized_op = get_quantized_operator(node.target)
                    args = load_arg(quantized=[0])(node.args)
                    kwargs = {**load_arg(quantized=False)(node.kwargs), "output_scale": scale_arg,
                              "output_zero_point": zero_point_arg}
                    if quantized_op in ARGS_TO_SKIP:
                        args_to_skip = ARGS_TO_SKIP[quantized_op]
                        for arg in args_to_skip:
                            if arg in kwargs:
                                kwargs.pop(arg)
                    return quantizer.quantized_graph.create_node(
                        "call_function", quantized_op, args, kwargs)
            else:
                assert dtypes in [(torch.float16, torch.float16, None)]
                # Generally fp16 kernels don't exist for fp16 ops
                warnings.warn(
                    "Only reference patterns are currently supported for {dtype} dtype with {op} op"
                    "".format(dtype=dtypes, op=self.op))
                return quantizer.quantized_graph.node_copy(node, load_arg(quantized=False))
        else:
            assert is_reference
            if dtypes in [(torch.quint8, torch.qint8, None)]:
                load_arg(quantized=[0])(node.args)
                args = load_arg(quantized=False)(node.args)
                kwargs = load_arg(quantized=False)(node.kwargs)
                op_out = quantizer.quantized_graph.node_copy(node, load_arg(quantized=False))
                cur_idx = quantizer.activation_post_process_indexes[node.name]
                activation_post_process = \
                    quantizer.modules[quantizer.activation_post_process_map[node.name][cur_idx]]
                quantizer.activation_post_process_indexes[node.name] += 1
                return quantize_node(
                    quantizer, op_out, activation_post_process,
                    node, is_input=False)
            else:
                assert dtypes in [(torch.float16, torch.float16, None)]
                return quantizer.quantized_graph.node_copy(node, load_arg(quantized=False))


# TODO: elu is using scale/zero_point instead of output_scale, output_zero_point
@register_quant_pattern(torch.nn.functional.elu)
class ELUQuantizeHandler(QuantizeHandler):
    def convert(self, quantizer: QuantizerCls, node: Node, load_arg: Callable,
                is_reference: bool = False,
                convert_custom_config_dict: Dict[str, Any] = None) -> Node:
        cur_idx = quantizer.activation_post_process_indexes[node.name]
        activation_post_process = \
            quantizer.modules[quantizer.activation_post_process_map[node.name][cur_idx]]
        quantizer.activation_post_process_indexes[node.name] += 1
        scale, zero_point = activation_post_process.calculate_qparams()
        scale = float(scale)
        zero_point = int(zero_point)

        scale_arg, zero_point_arg = create_qparam_nodes(quantizer, node.name, scale, zero_point)

        quantized_op = get_quantized_operator(node.target)
        args = load_arg(quantized=[0])(node.args)
        kwargs = {**load_arg(quantized=False)(node.kwargs), 'output_scale': scale_arg, 'output_zero_point': zero_point_arg}
        kwargs.pop('inplace')
        return quantizer.quantized_graph.create_node(
            'call_function', quantized_op, args, kwargs)

@register_quant_pattern(torch.nn.Hardsigmoid, default_affine_fixed_qparams_fake_quant)
@register_quant_pattern(torch.nn.functional.hardsigmoid, default_affine_fixed_qparams_fake_quant)
@register_quant_pattern('hardsigmoid', default_affine_fixed_qparams_fake_quant)
@register_quant_pattern('hardsigmoid_', default_affine_fixed_qparams_fake_quant)
@register_quant_pattern(torch.nn.Sigmoid, default_affine_fixed_qparams_fake_quant)
@register_quant_pattern(torch.sigmoid, default_affine_fixed_qparams_fake_quant)
@register_quant_pattern('sigmoid', default_affine_fixed_qparams_fake_quant)
@register_quant_pattern('sigmoid_', default_affine_fixed_qparams_fake_quant)
@register_quant_pattern(torch.nn.Tanh, default_symmetric_fixed_qparams_fake_quant)
@register_quant_pattern(torch.tanh, default_symmetric_fixed_qparams_fake_quant)
@register_quant_pattern('tanh', default_symmetric_fixed_qparams_fake_quant)
@register_quant_pattern('tanh_', default_symmetric_fixed_qparams_fake_quant)
class FixedQParamsOpQuantizeHandler(QuantizeHandler):
    def convert(self, quantizer: QuantizerCls, node: Node, load_arg: Callable,
                is_reference: bool = False,
                convert_custom_config_dict: Dict[str, Any] = None) -> Node:
        qconfig = quantizer.qconfig_map[node.name]
        dtypes = get_qconfig_dtypes(qconfig)
        if dtypes == (torch.float16, torch.float16, None):
            return quantizer.quantized_graph.node_copy(node, load_arg(quantized=False))
        else:
            return quantizer.quantized_graph.node_copy(node, load_arg(quantized=None))


# these ops have quantized equivalents that do not need any extra information
@register_quant_pattern(torch.nn.AdaptiveAvgPool1d)
@register_quant_pattern(torch.nn.AdaptiveAvgPool2d)
@register_quant_pattern(torch.nn.AdaptiveAvgPool3d)
@register_quant_pattern(torch.nn.AvgPool1d)
@register_quant_pattern(torch.nn.AvgPool2d)
@register_quant_pattern(torch.nn.AvgPool3d)
@register_quant_pattern(torch.nn.Dropout)
@register_quant_pattern(torch.nn.Hardtanh)
@register_quant_pattern(torch.nn.Identity)
@register_quant_pattern(torch.nn.MaxPool1d)
@register_quant_pattern(torch.nn.MaxPool2d)
@register_quant_pattern(torch.nn.MaxPool3d)
@register_quant_pattern(torch.nn.ReLU)
@register_quant_pattern(torch.nn.ReLU6)
@register_quant_pattern(torch.adaptive_avg_pool1d)
@register_quant_pattern(torch.nn.functional.adaptive_avg_pool2d)
@register_quant_pattern(torch.nn.functional.adaptive_avg_pool3d)
@register_quant_pattern(torch.nn.functional.dropout)
@register_quant_pattern(torch.nn.functional.hardtanh)
@register_quant_pattern(torch.nn.functional.hardtanh_)
@register_quant_pattern(torch.nn.functional.interpolate)
@register_quant_pattern(torch.nn.functional.max_pool1d)
@register_quant_pattern(torch.nn.functional.max_pool2d)
@register_quant_pattern(torch.nn.functional.max_pool3d)
@register_quant_pattern(torch.nn.functional.relu)
@register_quant_pattern(torch.nn.functional.relu6)
@register_quant_pattern(torch.avg_pool1d)
@register_quant_pattern(torch._C._nn.avg_pool2d)
@register_quant_pattern(torch._C._nn.avg_pool3d)
@register_quant_pattern(torch.chunk)
@register_quant_pattern(torch.clamp)
@register_quant_pattern(torch.flatten)
@register_quant_pattern(torch.transpose)
@register_quant_pattern(torch.max)
@register_quant_pattern(torch.mean)
@register_quant_pattern(torch.min)
@register_quant_pattern(torch.repeat_interleave)
@register_quant_pattern(torch.sort)
@register_quant_pattern(torch.squeeze)
@register_quant_pattern(torch.stack)
@register_quant_pattern(torch.unsqueeze)
@register_quant_pattern(operator.floordiv)
@register_quant_pattern(operator.getitem)
@register_quant_pattern('chunk')
@register_quant_pattern('clamp')
@register_quant_pattern('contiguous')
@register_quant_pattern('detach')
@register_quant_pattern('detach_')
@register_quant_pattern('mean')
@register_quant_pattern('numel')
@register_quant_pattern('permute')
@register_quant_pattern('relu')
@register_quant_pattern('relu_')
@register_quant_pattern('repeat')
@register_quant_pattern('repeat_interleave')
@register_quant_pattern('reshape')
@register_quant_pattern('resize_')
@register_quant_pattern('shape')
@register_quant_pattern('size')
@register_quant_pattern('squeeze')
@register_quant_pattern('squeeze_')
@register_quant_pattern('transpose')
@register_quant_pattern('unsqueeze')
@register_quant_pattern('unsqueeze_')
@register_quant_pattern('view')
class CopyNodeQuantizeHandler(QuantizeHandler):
    def convert(self, quantizer: QuantizerCls, node: Node, load_arg: Callable,
                is_reference: bool = False,
                convert_custom_config_dict: Dict[str, Any] = None) -> Node:
        return quantizer.quantized_graph.node_copy(node, load_arg(quantized=None))

# Default quantization handler, used for quantization of input and output
# of quantizable objects (e.g. modules and functionals)
class DefaultQuantizeHandler(QuantizeHandler):
    def convert(self, quantizer: QuantizerCls, node: Node, load_arg: Callable,
                is_reference: bool = False,
                convert_custom_config_dict: Dict[str, Any] = None) -> Node:
        assert self.all_node_args_are_tensors
        root_module = quantizer.modules['']
        cur_idx = quantizer.activation_post_process_indexes[node.name]
        activation_post_process = \
            quantizer.modules[quantizer.activation_post_process_map[node.name][cur_idx]]
        quantizer.activation_post_process_indexes[node.name] += 1
        return quantize_node(
            quantizer,
            node, activation_post_process, node, is_input=False)

class CustomModuleQuantizeHandler(QuantizeHandler):
    def convert(self, quantizer: QuantizerCls, node: Node, load_arg: Callable,
                is_reference: bool = False,
                convert_custom_config_dict: Dict[str, Any] = None) -> Node:
        """ Convert a float custom module to quantized custom module
        """
        assert node.op == 'call_module'
        assert convert_custom_config_dict is not None
        custom_module_class_mapping = convert_custom_config_dict.get("observed_to_quantized_custom_module_class", None)
        assert custom_module_class_mapping is not None
        qconfig = quantizer.qconfig_map[node.name]
        observed_custom_module = quantizer.modules[node.target]
        if activation_is_statically_quantized(qconfig):
            assert node.name in quantizer.activation_post_process_map
            cur_idx = quantizer.activation_post_process_indexes[node.name]
            observed_custom_module.activation_post_process = \
                quantizer.modules[quantizer.activation_post_process_map[node.name][cur_idx]]
            quantizer.activation_post_process_indexes[node.name] += 1
        quantized_custom_module_class = get_swapped_custom_module_class(
            observed_custom_module, custom_module_class_mapping, qconfig)
        quantized_custom_module = \
            quantized_custom_module_class.from_observed(observed_custom_module)
        parent_name, name = _parent_name(node.target)
        setattr(quantizer.modules[parent_name], name, quantized_custom_module)
        # hardcoded the qunatized input to be None (take whatever is in the environemnt),
        # we can extend this
        # if there is a need, e.g. get the indexes of quantized inputs from some
        # module attribute like module._QUANTIZED_INPUT_INDEXES
        return quantizer.quantized_graph.node_copy(node, load_arg(quantized=None))

class StandaloneModuleQuantizeHandler(QuantizeHandler):
    """ Converts an observed standalone module to quantized standalone module
    by calling convert_fx on the observed standalone module.
    """
    def convert(self, quantizer: QuantizerCls, node: Node, load_arg: Callable,
                is_reference: bool = False,
                convert_custom_config_dict: Dict[str, Any] = None) -> Node:
        assert node.op == 'call_module'
        qconfig = quantizer.qconfig_map[node.name]
        convert = torch.quantization.quantize_fx._convert_standalone_module_fx  # type: ignore[attr-defined]
        observed_standalone_module = quantizer.modules[node.target]
        input_quantized_idxs = observed_standalone_module._standalone_module_input_quantized_idxs.tolist()
        quantized_standalone_module = convert(observed_standalone_module, is_reference=is_reference)
        parent_name, name = _parent_name(node.target)
        # update the modules dict
        setattr(quantizer.modules[parent_name], name, quantized_standalone_module)
        quantizer.modules[node.target] = quantized_standalone_module
        return quantizer.quantized_graph.node_copy(node, load_arg(quantized=input_quantized_idxs))<|MERGE_RESOLUTION|>--- conflicted
+++ resolved
@@ -176,7 +176,7 @@
 
         qconfig = quantizer.qconfig_map[node.name]
         dtypes = get_qconfig_dtypes(qconfig)
-<<<<<<< HEAD
+  <<<<<<< gh/jerryzh168/583/base
         # leave the op unquantized if the dtype combination is not supported
         if dtypes not in binary_op_supported_dtypes[self.binary_op]:
             warnings.warn(
@@ -203,8 +203,8 @@
                     quantized_index = 0
                 else:
                     quantized_index = 1
-=======
->>>>>>> cc7d6f9b
+  =======
+  >>>>>>> master
 
         if is_reference and self.binary_op in binary_reference_op_supported_dtypes and \
                 dtypes in binary_reference_op_supported_dtypes[self.binary_op]:
