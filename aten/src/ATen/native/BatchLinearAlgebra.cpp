#include <ATen/ATen.h>
#include <ATen/CPUApplyUtils.h>
#include <ATen/Dispatch.h>
#include <ATen/NativeFunctions.h>
#include <ATen/ExpandUtils.h>

#include <ATen/native/BatchLinearAlgebra.h>
#include <ATen/native/LinearAlgebraUtils.h>
#include <ATen/native/Resize.h>
#include <ATen/native/cpu/zmath.h>
#include <ATen/Parallel.h>

#include <c10/util/irange.h>

#include <TH/TH.h>  // for USE_LAPACK

#include <vector>

// First the required LAPACK implementations are registered here.
// A comment above the registered LAPACK routine suggest which batched
// linear algebra function uses that routine
#ifdef USE_LAPACK

// gesv
extern "C" void zgesv_(int *n, int *nrhs, std::complex<double> *a, int *lda, int *ipiv, std::complex<double> *b, int *ldb, int *info);
extern "C" void cgesv_(int *n, int *nrhs, std::complex<float> *a, int *lda, int *ipiv, std::complex<float> *b, int *ldb, int *info);
extern "C" void dgesv_(int *n, int *nrhs, double *a, int *lda, int *ipiv, double *b, int *ldb, int *info);
extern "C" void sgesv_(int *n, int *nrhs, float *a, int *lda, int *ipiv, float *b, int *ldb, int *info);

// getrf
extern "C" void zgetrf_(int *m, int *n, std::complex<double> *a, int *lda, int *ipiv, int *info);
extern "C" void cgetrf_(int *m, int *n, std::complex<float> *a, int *lda, int *ipiv, int *info);
extern "C" void dgetrf_(int *m, int *n, double *a, int *lda, int *ipiv, int *info);
extern "C" void sgetrf_(int *m, int *n, float *a, int *lda, int *ipiv, int *info);

// getri
extern "C" void zgetri_(int *n, std::complex<double> *a, int *lda, int *ipiv, std::complex<double> *work, int *lwork, int *info);
extern "C" void cgetri_(int *n, std::complex<float> *a, int *lda, int *ipiv, std::complex<float> *work, int *lwork, int *info);
extern "C" void dgetri_(int *n, double *a, int *lda, int *ipiv, double *work, int *lwork, int *info);
extern "C" void sgetri_(int *n, float *a, int *lda, int *ipiv, float *work, int *lwork, int *info);

// potrs
extern "C" void zpotrs_(char *uplo, int *n, int *nrhs, std::complex<double> *a, int *lda, std::complex<double> *b, int *ldb, int *info);
extern "C" void cpotrs_(char *uplo, int *n, int *nrhs, std::complex<float> *a, int *lda, std::complex<float> *b, int *ldb, int *info);
extern "C" void dpotrs_(char *uplo, int *n, int *nrhs, double *a, int *lda, double *b, int *ldb, int *info);
extern "C" void spotrs_(char *uplo, int *n, int *nrhs, float *a, int *lda, float *b, int *ldb, int *info);

// potrf
extern "C" void zpotrf_(char *uplo, int *n, std::complex<double> *a, int *lda, int *info);
extern "C" void cpotrf_(char *uplo, int *n, std::complex<float> *a, int *lda, int *info);
extern "C" void dpotrf_(char *uplo, int *n, double *a, int *lda, int *info);
extern "C" void spotrf_(char *uplo, int *n, float *a, int *lda, int *info);

// potri
extern "C" void zpotri_(char *uplo, int *n, std::complex<double> *a, int *lda, int *info);
extern "C" void cpotri_(char *uplo, int *n, std::complex<float> *a, int *lda, int *info);
extern "C" void dpotri_(char *uplo, int *n, double *a, int *lda, int *info);
extern "C" void spotri_(char *uplo, int *n, float *a, int *lda, int *info);

// trtrs
extern "C" void ztrtrs_(char *uplo, char *trans, char *diag, int *n, int *nrhs, std::complex<double> *a, int *lda, std::complex<double> *b, int *ldb, int *info);
extern "C" void ctrtrs_(char *uplo, char *trans, char *diag, int *n, int *nrhs, std::complex<float> *a, int *lda, std::complex<float> *b, int *ldb, int *info);
extern "C" void dtrtrs_(char *uplo, char *trans, char *diag, int *n, int *nrhs, double *a, int *lda, double *b, int *ldb, int *info);
extern "C" void strtrs_(char *uplo, char *trans, char *diag, int *n, int *nrhs, float *a, int *lda, float *b, int *ldb, int *info);

// geqrf
extern "C" void zgeqrf_(int *m, int *n, std::complex<double> *a, int *lda, std::complex<double> *tau, std::complex<double> *work, int *lwork, int *info);
extern "C" void cgeqrf_(int *m, int *n, std::complex<float> *a, int *lda, std::complex<float> *tau, std::complex<float> *work, int *lwork, int *info);
extern "C" void dgeqrf_(int *m, int *n, double *a, int *lda, double *tau, double *work, int *lwork, int *info);
extern "C" void sgeqrf_(int *m, int *n, float *a, int *lda, float *tau, float *work, int *lwork, int *info);

// orgqr
extern "C" void zungqr_(int *m, int *n, int *k, std::complex<double> *a, int *lda, std::complex<double> *tau, std::complex<double> *work, int *lwork, int *info);
extern "C" void cungqr_(int *m, int *n, int *k, std::complex<float> *a, int *lda, std::complex<float> *tau, std::complex<float> *work, int *lwork, int *info);
extern "C" void dorgqr_(int *m, int *n, int *k, double *a, int *lda, double *tau, double *work, int *lwork, int *info);
extern "C" void sorgqr_(int *m, int *n, int *k, float *a, int *lda, float *tau, float *work, int *lwork, int *info);

// syev
extern "C" void zheev_(char *jobz, char *uplo, int *n, std::complex<double> *a, int *lda, double *w, std::complex<double> *work, int *lwork, double *rwork, int *info);
extern "C" void cheev_(char *jobz, char *uplo, int *n, std::complex<float> *a, int *lda, float *w, std::complex<float> *work, int *lwork, float *rwork, int *info);
extern "C" void dsyev_(char *jobz, char *uplo, int *n, double *a, int *lda, double *w, double *work, int *lwork, int *info);
extern "C" void ssyev_(char *jobz, char *uplo, int *n, float *a, int *lda, float *w, float *work, int *lwork, int *info);

// syevd
extern "C" void zheevd_(char *jobz, char *uplo, int *n, std::complex<double> *a, int *lda, double *w, std::complex<double> *work, int *lwork, double *rwork, int *lrwork, int *iwork, int *liwork, int *info);
extern "C" void cheevd_(char *jobz, char *uplo, int *n, std::complex<float> *a, int *lda, float *w, std::complex<float> *work, int *lwork, float *rwork, int *lrwork, int *iwork, int *liwork, int *info);
extern "C" void dsyevd_(char *jobz, char *uplo, int *n, double *a, int *lda, double *w, double *work, int *lwork, int *iwork, int *liwork, int *info);
extern "C" void ssyevd_(char *jobz, char *uplo, int *n, float *a, int *lda, float *w, float *work, int *lwork, int *iwork, int *liwork, int *info);

// geev
extern "C" void dgeev_(char *jobvl, char *jobvr, int *n, double *a, int *lda, double *wr, double *wi, double* vl, int *ldvl, double *vr, int *ldvr, double *work, int *lwork, int *info);
extern "C" void sgeev_(char *jobvl, char *jobvr, int *n, float *a, int *lda, float *wr, float *wi, float* vl, int *ldvl, float *vr, int *ldvr, float *work, int *lwork, int *info);
extern "C" void cgeev_(char *jobvl, char *jobvr, int *n,
             std::complex<float> *a, int *lda,
             std::complex<float> *w,
             std::complex<float> *vl, int *ldvl,
             std::complex<float> *vr, int *ldvr,
             std::complex<float> *work, int *lwork,
             float *rwork,
             int *info);
extern "C" void zgeev_(char *jobvl, char *jobvr, int *n,
             std::complex<double> *a, int *lda,
             std::complex<double> *w,
             std::complex<double> *vl, int *ldvl,
             std::complex<double> *vr, int *ldvr,
             std::complex<double> *work, int *lwork,
             double *rwork,
             int *info);

// gesdd
extern "C" void zgesdd_(char *jobz, int *m, int *n, std::complex<double> *a, int *lda,
                        double *s, std::complex<double> *u, int *ldu, std::complex<double> *vt, int *ldvt, std::complex<double> *work, int *lwork, double *rwork, int *iwork, int *info);
extern "C" void cgesdd_(char *jobz, int *m, int *n, std::complex<float> *a, int *lda,
                        float *s, std::complex<float> *u, int *ldu, std::complex<float> *vt, int *ldvt, std::complex<float> *work, int *lwork, float *rwork, int *iwork, int *info);
extern "C" void dgesdd_(char *jobz, int *m, int *n, double *a, int *lda,
                        double *s, double *u, int *ldu, double *vt, int *ldvt, double *work, int *lwork, int *iwork, int *info);
extern "C" void sgesdd_(char *jobz, int *m, int *n, float *a, int *lda,
                        float *s, float *u, int *ldu, float *vt, int *ldvt, float *work, int *lwork, int *iwork, int *info);

// getrs
extern "C" void zgetrs_(char *trans, int *n, int *nrhs, std::complex<double> *a, int *lda, int *ipiv, std::complex<double> *b, int *ldb, int *info);
extern "C" void cgetrs_(char *trans, int *n, int *nrhs, std::complex<float> *a, int *lda, int *ipiv, std::complex<float> *b, int *ldb, int *info);
extern "C" void dgetrs_(char *trans, int *n, int *nrhs, double *a, int *lda, int *ipiv, double *b, int *ldb, int *info);
extern "C" void sgetrs_(char *trans, int *n, int *nrhs, float *a, int *lda, int *ipiv, float *b, int *ldb, int *info);

// gels
extern "C" void zgels_(char *trans, int *m, int *n, int *nrhs,
    std::complex<double> *a, int *lda, std::complex<double> *b, int *ldb,
    std::complex<double> *work, int *lwork, int *info);
extern "C" void cgels_(char *trans, int *m, int *n, int *nrhs,
    std::complex<float> *a, int *lda, std::complex<float> *b, int *ldb,
    std::complex<float> *work, int *lwork, int *info);
extern "C" void dgels_(char *trans, int *m, int *n, int *nrhs,
    double *a, int *lda, double *b, int *ldb,
    double *work, int *lwork, int *info);
extern "C" void sgels_(char *trans, int *m, int *n, int *nrhs,
    float *a, int *lda, float *b, int *ldb,
    float *work, int *lwork, int *info);

// gelsd
extern "C" void zgelsd_(int *m, int *n, int *nrhs,
    std::complex<double> *a, int *lda, std::complex<double> *b, int *ldb,
    double *s, double *rcond, int *rank,
    std::complex<double> *work, int *lwork, double *rwork, int *iwork, int *info);
extern "C" void cgelsd_(int *m, int *n, int *nrhs,
    std::complex<float> *a, int *lda, std::complex<float> *b, int *ldb,
    float *s, float *rcond, int *rank,
    std::complex<float> *work, int *lwork, float *rwork, int *iwork, int *info);
extern "C" void dgelsd_(int *m, int *n, int *nrhs,
    double *a, int *lda, double *b, int *ldb,
    double *s, double *rcond, int *rank,
    double *work, int *lwork, int *iwork, int *info);
extern "C" void sgelsd_(int *m, int *n, int *nrhs,
    float *a, int *lda, float *b, int *ldb,
    float *s, float *rcond, int *rank,
    float *work, int *lwork, int *iwork, int *info);

// gelsy
extern "C" void zgelsy_(int *m, int *n, int *nrhs,
    std::complex<double> *a, int *lda, std::complex<double> *b, int *ldb,
    int *jpvt, double *rcond, int *rank,
    std::complex<double> *work, int *lwork,
    double *rwork, int *info);
extern "C" void cgelsy_(int *m, int *n, int *nrhs,
    std::complex<float> * a, int *lda, std::complex<float> *b, int *ldb,
    int *jpvt, float *rcond, int *rank,
    std::complex<float> *work, int *lwork,
    float *rwork, int *info);
extern "C" void dgelsy_(int *m, int *n, int *nrhs,
    double *a, int *lda, double *b, int *ldb,
    int *jpvt, double *rcond, int *rank,
    double *work, int *lwork, int *info);
extern "C" void sgelsy_(int *m, int *n, int *nrhs,
    float *a, int *lda, float *b, int *ldb,
    int *jpvt, float *rcond, int *rank,
    float *work, int *lwork, int *info);

// gelss
extern "C" void zgelss_(int *m, int *n, int *nrhs,
    std::complex<double> *a, int *lda, std::complex<double> *b, int *ldb,
    double *s, double *rcond, int *rank,
    std::complex<double> *work, int *lwork,
    double *rwork, int *info);
extern "C" void cgelss_(int *m, int *n, int *nrhs,
    std::complex<float> *a, int *lda, std::complex<float> *b, int *ldb,
    float *s, float *rcond, int *rank,
    std::complex<float> *work, int *lwork,
    float *rwork, int *info);
extern "C" void dgelss_(int *m, int *n, int *nrhs,
    double *a, int *lda, double *b, int *ldb,
    double *s, double *rcond, int *rank,
    double *work, int *lwork, int *info);
extern "C" void sgelss_(int *m, int *n, int *nrhs,
    float *a, int *lda, float *b, int *ldb,
    float *s, float *rcond, int *rank,
    float *work, int *lwork, int *info);
#endif

namespace at {
namespace native {

#ifdef USE_LAPACK
// Define the per-batch functions to be used in the main implementation of the batched
// linear algebra operations
template<class scalar_t>
void lapackSolve(int n, int nrhs, scalar_t *a, int lda, int *ipiv, scalar_t *b, int ldb, int *info);

template<class scalar_t>
void lapackLu(int m, int n, scalar_t *a, int lda, int *ipiv, int *info);

template<class scalar_t>
void lapackGetri(int n, scalar_t *a, int lda, int *ipiv, scalar_t *work, int lwork, int *info);

template<class scalar_t>
void lapackCholeskySolve(char uplo, int n, int nrhs, scalar_t *a, int lda, scalar_t *b, int ldb, int *info);

template<class scalar_t>
void lapackCholesky(char uplo, int n, scalar_t *a, int lda, int *info);

template<class scalar_t>
void lapackGeqrf(int m, int n, scalar_t *a, int lda, scalar_t *tau, scalar_t *work, int lwork, int *info);

template<class scalar_t, class value_t=scalar_t>
void lapackSymeig(char jobz, char uplo, int n, scalar_t *a, int lda, value_t *w, scalar_t *work, int lwork, value_t *rwork, int *info);

template<class scalar_t, class value_t=scalar_t>
void lapackSyevd(char jobz, char uplo, int n, scalar_t *a, int lda, value_t *w, scalar_t *work, int lwork, value_t *rwork, int lrwork, int *iwork, int liwork, int *info);

template<class scalar_t, class value_t=scalar_t>
void lapackSvd(char jobz, int m, int n, scalar_t *a, int lda,
               value_t *s, scalar_t *u, int ldu, scalar_t *vt, int ldvt, scalar_t *work, int lwork, value_t *rwork, int *iwork, int *info);

template<class scalar_t>
void lapackLuSolve(char trans, int n, int nrhs, scalar_t *a, int lda, int *ipiv, scalar_t *b, int ldb, int *info);

template<> void lapackSolve<c10::complex<double>>(int n, int nrhs, c10::complex<double> *a, int lda, int *ipiv, c10::complex<double> *b, int ldb, int *info) {
  zgesv_(&n, &nrhs, reinterpret_cast<std::complex<double>*>(a), &lda, ipiv, reinterpret_cast<std::complex<double>*>(b), &ldb, info);
}

template<> void lapackSolve<c10::complex<float>>(int n, int nrhs, c10::complex<float> *a, int lda, int *ipiv, c10::complex<float> *b, int ldb, int *info) {
  cgesv_(&n, &nrhs, reinterpret_cast<std::complex<float>*>(a), &lda, ipiv, reinterpret_cast<std::complex<float>*>(b), &ldb, info);
}

template<> void lapackSolve<double>(int n, int nrhs, double *a, int lda, int *ipiv, double *b, int ldb, int *info) {
  dgesv_(&n, &nrhs, a, &lda, ipiv, b, &ldb, info);
}

template<> void lapackSolve<float>(int n, int nrhs, float *a, int lda, int *ipiv, float *b, int ldb, int *info) {
  sgesv_(&n, &nrhs, a, &lda, ipiv, b, &ldb, info);
}

template<> void lapackGetri<c10::complex<double>>(int n, c10::complex<double> *a, int lda, int *ipiv, c10::complex<double> *work, int lwork, int *info) {
  zgetri_(&n, reinterpret_cast<std::complex<double>*>(a), &lda, ipiv, reinterpret_cast<std::complex<double>*>(work), &lwork, info);
}

template<> void lapackGetri<c10::complex<float>>(int n, c10::complex<float> *a, int lda, int *ipiv, c10::complex<float> *work, int lwork, int *info) {
  cgetri_(&n, reinterpret_cast<std::complex<float>*>(a), &lda, ipiv, reinterpret_cast<std::complex<float>*>(work), &lwork, info);
}

template<> void lapackGetri<double>(int n, double *a, int lda, int *ipiv, double *work, int lwork, int *info) {
  dgetri_(&n, a, &lda, ipiv, work, &lwork, info);
}

template<> void lapackGetri<float>(int n, float *a, int lda, int *ipiv, float *work, int lwork, int *info) {
  sgetri_(&n, a, &lda, ipiv, work, &lwork, info);
}

template<> void lapackLu<c10::complex<double>>(int m, int n, c10::complex<double> *a, int lda, int *ipiv, int *info) {
  zgetrf_(&m, &n, reinterpret_cast<std::complex<double>*>(a), &lda, ipiv, info);
}

template<> void lapackLu<c10::complex<float>>(int m, int n, c10::complex<float> *a, int lda, int *ipiv, int *info) {
  cgetrf_(&m, &n, reinterpret_cast<std::complex<float>*>(a), &lda, ipiv, info);
}

template<> void lapackLu<double>(int m, int n, double *a, int lda, int *ipiv, int *info) {
  dgetrf_(&m, &n, a, &lda, ipiv, info);
}

template<> void lapackLu<float>(int m, int n, float *a, int lda, int *ipiv, int *info) {
  sgetrf_(&m, &n, a, &lda, ipiv, info);
}

template<> void lapackCholeskySolve<c10::complex<double>>(char uplo, int n, int nrhs, c10::complex<double> *a, int lda, c10::complex<double> *b, int ldb, int *info) {
  zpotrs_(&uplo, &n, &nrhs, reinterpret_cast<std::complex<double>*>(a), &lda, reinterpret_cast<std::complex<double>*>(b), &ldb, info);
}

template<> void lapackCholeskySolve<c10::complex<float>>(char uplo, int n, int nrhs, c10::complex<float> *a, int lda, c10::complex<float> *b, int ldb, int *info) {
  cpotrs_(&uplo, &n, &nrhs, reinterpret_cast<std::complex<float>*>(a), &lda, reinterpret_cast<std::complex<float>*>(b), &ldb, info);
}

template<> void lapackCholeskySolve<double>(char uplo, int n, int nrhs, double *a, int lda, double *b, int ldb, int *info) {
  dpotrs_(&uplo, &n, &nrhs, a, &lda, b, &ldb, info);
}

template<> void lapackCholeskySolve<float>(char uplo, int n, int nrhs, float *a, int lda, float *b, int ldb, int *info) {
  spotrs_(&uplo, &n, &nrhs, a, &lda, b, &ldb, info);
}

template<> void lapackCholesky<c10::complex<double>>(char uplo, int n, c10::complex<double> *a, int lda, int *info) {
  zpotrf_(&uplo, &n, reinterpret_cast<std::complex<double>*>(a), &lda, info);
}

template<> void lapackCholesky<c10::complex<float>>(char uplo, int n, c10::complex<float> *a, int lda, int *info) {
  cpotrf_(&uplo, &n, reinterpret_cast<std::complex<float>*>(a), &lda, info);
}

template<> void lapackCholesky<double>(char uplo, int n, double *a, int lda, int *info) {
  dpotrf_(&uplo, &n, a, &lda, info);
}

template<> void lapackCholesky<float>(char uplo, int n, float *a, int lda, int *info) {
  spotrf_(&uplo, &n, a, &lda, info);
}

template<> void lapackCholeskyInverse<c10::complex<double>>(char uplo, int n, c10::complex<double> *a, int lda, int *info) {
  zpotri_(&uplo, &n, reinterpret_cast<std::complex<double>*>(a), &lda, info);
}

template<> void lapackCholeskyInverse<c10::complex<float>>(char uplo, int n, c10::complex<float> *a, int lda, int *info) {
  cpotri_(&uplo, &n, reinterpret_cast<std::complex<float>*>(a), &lda, info);
}

template<> void lapackCholeskyInverse<double>(char uplo, int n, double *a, int lda, int *info) {
  dpotri_(&uplo, &n, a, &lda, info);
}

template<> void lapackCholeskyInverse<float>(char uplo, int n, float *a, int lda, int *info) {
  spotri_(&uplo, &n, a, &lda, info);
}

template<> void lapackTriangularSolve<c10::complex<double>>(char uplo, char trans, char diag, int n, int nrhs, c10::complex<double> *a, int lda, c10::complex<double> *b, int ldb, int *info) {
  ztrtrs_(&uplo, &trans, &diag, &n, &nrhs, reinterpret_cast<std::complex<double>*>(a), &lda, reinterpret_cast<std::complex<double>*>(b), &ldb, info);
}

template<> void lapackTriangularSolve<c10::complex<float>>(char uplo, char trans, char diag, int n, int nrhs, c10::complex<float> *a, int lda, c10::complex<float> *b, int ldb, int *info) {
  ctrtrs_(&uplo, &trans, &diag, &n, &nrhs, reinterpret_cast<std::complex<float>*>(a), &lda, reinterpret_cast<std::complex<float>*>(b), &ldb, info);
}

template<> void lapackTriangularSolve<double>(char uplo, char trans, char diag, int n, int nrhs, double *a, int lda, double *b, int ldb, int *info) {
  dtrtrs_(&uplo, &trans, &diag, &n, &nrhs, a, &lda, b, &ldb, info);
}

template<> void lapackTriangularSolve<float>(char uplo, char trans, char diag, int n, int nrhs, float *a, int lda, float *b, int ldb, int *info) {
  strtrs_(&uplo, &trans, &diag, &n, &nrhs, a, &lda, b, &ldb, info);
}

template<> void lapackGeqrf<c10::complex<double>>(int m, int n, c10::complex<double> *a, int lda, c10::complex<double> *tau, c10::complex<double> *work, int lwork, int *info) {
  zgeqrf_(&m, &n, reinterpret_cast<std::complex<double>*>(a), &lda, reinterpret_cast<std::complex<double>*>(tau), reinterpret_cast<std::complex<double>*>(work), &lwork, info);
}

template<> void lapackGeqrf<c10::complex<float>>(int m, int n, c10::complex<float> *a, int lda, c10::complex<float> *tau, c10::complex<float> *work, int lwork, int *info) {
  cgeqrf_(&m, &n, reinterpret_cast<std::complex<float>*>(a), &lda, reinterpret_cast<std::complex<float>*>(tau), reinterpret_cast<std::complex<float>*>(work), &lwork, info);
}

template<> void lapackGeqrf<double>(int m, int n, double *a, int lda, double *tau, double *work, int lwork, int *info) {
  dgeqrf_(&m, &n, a, &lda, tau, work, &lwork, info);
}

template<> void lapackGeqrf<float>(int m, int n, float *a, int lda, float *tau, float *work, int lwork, int *info) {
  sgeqrf_(&m, &n, a, &lda, tau, work, &lwork, info);
}

template<> void lapackOrgqr<c10::complex<double>>(int m, int n, int k, c10::complex<double> *a, int lda, c10::complex<double> *tau, c10::complex<double> *work, int lwork, int *info) {
  zungqr_(&m, &n, &k, reinterpret_cast<std::complex<double>*>(a), &lda, reinterpret_cast<std::complex<double>*>(tau), reinterpret_cast<std::complex<double>*>(work), &lwork, info);
}

template<> void lapackOrgqr<c10::complex<float>>(int m, int n, int k, c10::complex<float> *a, int lda, c10::complex<float> *tau, c10::complex<float> *work, int lwork, int *info) {
  cungqr_(&m, &n, &k, reinterpret_cast<std::complex<float>*>(a), &lda, reinterpret_cast<std::complex<float>*>(tau), reinterpret_cast<std::complex<float>*>(work), &lwork, info);
}

template<> void lapackOrgqr<double>(int m, int n, int k, double *a, int lda, double *tau, double *work, int lwork, int *info) {
  dorgqr_(&m, &n, &k, a, &lda, tau, work, &lwork, info);
}

template<> void lapackOrgqr<float>(int m, int n, int k, float *a, int lda, float *tau, float *work, int lwork, int *info) {
  sorgqr_(&m, &n, &k, a, &lda, tau, work, &lwork, info);
}

template<> void lapackSymeig<c10::complex<double>, double>(char jobz, char uplo, int n, c10::complex<double> *a, int lda, double *w, c10::complex<double> *work, int lwork, double *rwork, int *info) {
  zheev_(&jobz, &uplo, &n, reinterpret_cast<std::complex<double>*>(a), &lda, w, reinterpret_cast<std::complex<double>*>(work), &lwork, rwork, info);
}

template<> void lapackSymeig<c10::complex<float>, float>(char jobz, char uplo, int n, c10::complex<float> *a, int lda, float *w, c10::complex<float> *work, int lwork, float *rwork, int *info) {
  cheev_(&jobz, &uplo, &n, reinterpret_cast<std::complex<float>*>(a), &lda, w, reinterpret_cast<std::complex<float>*>(work), &lwork, rwork, info);
}

template<> void lapackSymeig<double>(char jobz, char uplo, int n, double *a, int lda, double *w, double *work, int lwork, double* rwork, int *info) {
  (void)rwork;  // unused
  dsyev_(&jobz, &uplo, &n, a, &lda, w, work, &lwork, info);
}

template<> void lapackSymeig<float>(char jobz, char uplo, int n, float *a, int lda, float *w, float *work, int lwork, float* rwork, int *info) {
  (void)rwork;  // unused
  ssyev_(&jobz, &uplo, &n, a, &lda, w, work, &lwork, info);
}

template<> void lapackSyevd<c10::complex<double>, double>(char jobz, char uplo, int n, c10::complex<double> *a, int lda, double *w, c10::complex<double> *work, int lwork, double *rwork, int lrwork, int *iwork, int liwork, int *info) {
  zheevd_(&jobz, &uplo, &n, reinterpret_cast<std::complex<double>*>(a), &lda, w, reinterpret_cast<std::complex<double>*>(work), &lwork, rwork, &lrwork, iwork, &liwork, info);
}

template<> void lapackSyevd<c10::complex<float>, float>(char jobz, char uplo, int n, c10::complex<float> *a, int lda, float *w, c10::complex<float> *work, int lwork, float *rwork, int lrwork, int *iwork, int liwork, int *info) {
  cheevd_(&jobz, &uplo, &n, reinterpret_cast<std::complex<float>*>(a), &lda, w, reinterpret_cast<std::complex<float>*>(work), &lwork, rwork, &lrwork, iwork, &liwork, info);
}

template<> void lapackSyevd<double>(char jobz, char uplo, int n, double *a, int lda, double *w, double *work, int lwork, double *rwork, int lrwork, int *iwork, int liwork, int *info) {
  (void)rwork;  // unused
  (void)lrwork;  // unused
  dsyevd_(&jobz, &uplo, &n, a, &lda, w, work, &lwork, iwork, &liwork, info);
}

template<> void lapackSyevd<float>(char jobz, char uplo, int n, float *a, int lda, float *w, float *work, int lwork, float *rwork, int lrwork, int *iwork, int liwork, int *info) {
  (void)rwork;  // unused
  (void)lrwork;  // unused
  ssyevd_(&jobz, &uplo, &n, a, &lda, w, work, &lwork, iwork, &liwork, info);
}

template<> void lapackEig<double>(char jobvl, char jobvr, int n, double *a, int lda, double *w, double* vl, int ldvl, double *vr, int ldvr, double *work, int lwork, double *rwork, int *info) {
  // lapack [sd]geev wants to separate output arrays: wr and wi for the real
  // and imaginary parts
  double *wr = w;
  double *wi = w + n;
  (void)rwork; // unused
  dgeev_(&jobvl, &jobvr, &n, a, &lda, wr, wi, vl, &ldvl, vr, &ldvr, work, &lwork, info);
}

template<> void lapackEig<float>(char jobvl, char jobvr, int n, float *a, int lda, float *w, float* vl, int ldvl, float *vr, int ldvr, float *work, int lwork, float *rwork, int *info) {
  // lapack [sd]geev wants to separate output arrays: wr and wi for the real
  // and imaginary parts
  float *wr = w;
  float *wi = w + n;
  (void)rwork; // unused
  sgeev_(&jobvl, &jobvr, &n, a, &lda, wr, wi, vl, &ldvl, vr, &ldvr, work, &lwork, info);
}

template<> void lapackEig<c10::complex<double>, double>(char jobvl, char jobvr, int n, c10::complex<double> *a, int lda, c10::complex<double> *w, c10::complex<double> *vl, int ldvl, c10::complex<double> *vr, int ldvr, c10::complex<double> *work, int lwork, double *rwork, int *info) {
  zgeev_(&jobvl, &jobvr, &n,
         reinterpret_cast<std::complex<double>*>(a), &lda,
         reinterpret_cast<std::complex<double>*>(w),
         reinterpret_cast<std::complex<double>*>(vl), &ldvl,
         reinterpret_cast<std::complex<double>*>(vr), &ldvr,
         reinterpret_cast<std::complex<double>*>(work), &lwork,
         rwork, info);
}

template<> void lapackEig<c10::complex<float>, float>(char jobvl, char jobvr, int n, c10::complex<float> *a, int lda, c10::complex<float> *w, c10::complex<float> *vl, int ldvl, c10::complex<float> *vr, int ldvr, c10::complex<float> *work, int lwork, float *rwork, int *info) {
  cgeev_(&jobvl, &jobvr, &n,
         reinterpret_cast<std::complex<float>*>(a), &lda,
         reinterpret_cast<std::complex<float>*>(w),
         reinterpret_cast<std::complex<float>*>(vl), &ldvl,
         reinterpret_cast<std::complex<float>*>(vr), &ldvr,
         reinterpret_cast<std::complex<float>*>(work), &lwork,
         rwork, info);
}

template<> void lapackSvd<c10::complex<double>, double>(char jobz, int m, int n, c10::complex<double> *a, int lda,
                                  double *s, c10::complex<double> *u, int ldu, c10::complex<double> *vt, int ldvt, c10::complex<double> *work, int lwork, double *rwork, int *iwork, int *info) {
  zgesdd_(&jobz, &m, &n, reinterpret_cast<std::complex<double>*>(a), &lda, s, reinterpret_cast<std::complex<double>*>(u), &ldu,
          reinterpret_cast<std::complex<double>*>(vt), &ldvt, reinterpret_cast<std::complex<double>*>(work), &lwork, rwork, iwork, info);
}

template<> void lapackSvd<c10::complex<float>, float>(char jobz, int m, int n, c10::complex<float> *a, int lda,
                                 float *s, c10::complex<float> *u, int ldu, c10::complex<float> *vt, int ldvt, c10::complex<float> *work, int lwork, float *rwork, int *iwork, int *info) {
  cgesdd_(&jobz, &m, &n, reinterpret_cast<std::complex<float>*>(a), &lda, s, reinterpret_cast<std::complex<float>*>(u), &ldu,
          reinterpret_cast<std::complex<float>*>(vt), &ldvt, reinterpret_cast<std::complex<float>*>(work), &lwork, rwork, iwork, info);
}

template<> void lapackSvd<double>(char jobz, int m, int n, double *a, int lda,
                                  double *s, double *u, int ldu, double *vt, int ldvt, double *work, int lwork, double *rwork, int *iwork, int *info) {
  dgesdd_(&jobz, &m, &n, a, &lda, s, u, &ldu, vt, &ldvt, work, &lwork, iwork, info);
}

template<> void lapackSvd<float>(char jobz, int m, int n, float *a, int lda,
                                 float *s, float *u, int ldu, float *vt, int ldvt, float *work, int lwork, float *rwork, int *iwork, int *info) {
  sgesdd_(&jobz, &m, &n, a, &lda, s, u, &ldu, vt, &ldvt, work, &lwork, iwork, info);
}

template<> void lapackLuSolve<c10::complex<double>>(char trans, int n, int nrhs, c10::complex<double> *a, int lda, int *ipiv, c10::complex<double> *b, int ldb, int *info) {
  zgetrs_(&trans, &n, &nrhs, reinterpret_cast<std::complex<double>*>(a), &lda, ipiv, reinterpret_cast<std::complex<double>*>(b), &ldb, info);
}

template<> void lapackLuSolve<c10::complex<float>>(char trans, int n, int nrhs, c10::complex<float> *a, int lda, int *ipiv, c10::complex<float> *b, int ldb, int *info) {
  cgetrs_(&trans, &n, &nrhs, reinterpret_cast<std::complex<float>*>(a), &lda, ipiv, reinterpret_cast<std::complex<float>*>(b), &ldb, info);
}

template<> void lapackLuSolve<double>(char trans, int n, int nrhs, double *a, int lda, int *ipiv, double *b, int ldb, int *info) {
  dgetrs_(&trans, &n, &nrhs, a, &lda, ipiv, b, &ldb, info);
}

template<> void lapackLuSolve<float>(char trans, int n, int nrhs, float *a, int lda, int *ipiv, float *b, int ldb, int *info) {
  sgetrs_(&trans, &n, &nrhs, a, &lda, ipiv, b, &ldb, info);
}

template<> void lapackGels<c10::complex<double>>(
    char trans, int m, int n, int nrhs,
    c10::complex<double> *a, int lda, c10::complex<double> *b, int ldb,
    c10::complex<double> *work, int lwork, int *info) {
  zgels_(&trans, &m, &n, &nrhs,
      reinterpret_cast<std::complex<double>*>(a), &lda,
      reinterpret_cast<std::complex<double>*>(b), &ldb,
      reinterpret_cast<std::complex<double>*>(work), &lwork, info);
}

template<> void lapackGels<c10::complex<float>>(
    char trans, int m, int n, int nrhs,
    c10::complex<float> *a, int lda, c10::complex<float> *b, int ldb,
    c10::complex<float> *work, int lwork, int *info) {
  cgels_(&trans, &m, &n, &nrhs,
      reinterpret_cast<std::complex<float>*>(a), &lda,
      reinterpret_cast<std::complex<float>*>(b), &ldb,
      reinterpret_cast<std::complex<float>*>(work), &lwork, info);
}

template<> void lapackGels<double>(
    char trans, int m, int n, int nrhs,
    double *a, int lda, double *b, int ldb,
    double *work, int lwork, int *info) {
  dgels_(&trans, &m, &n, &nrhs,
      a, &lda, b, &ldb, work, &lwork, info);
}

template<> void lapackGels<float>(
    char trans, int m, int n, int nrhs,
    float *a, int lda, float *b, int ldb,
    float *work, int lwork, int *info) {
  sgels_(&trans, &m, &n, &nrhs,
      a, &lda, b, &ldb, work, &lwork, info);
}

template<> void lapackGelsd<c10::complex<double>, double>(
    int m, int n, int nrhs,
    c10::complex<double> *a, int lda, c10::complex<double> *b, int ldb,
    double *s, double rcond, int *rank,
    c10::complex<double> *work, int lwork,
    double *rwork, int *iwork, int *info) {
  zgelsd_(&m, &n, &nrhs,
      reinterpret_cast<std::complex<double>*>(a), &lda,
      reinterpret_cast<std::complex<double>*>(b), &ldb,
      s, &rcond, rank,
      reinterpret_cast<std::complex<double>*>(work), &lwork,
      rwork, iwork, info);
}

template<> void lapackGelsd<c10::complex<float>, float>(
    int m, int n, int nrhs,
    c10::complex<float> *a, int lda, c10::complex<float> *b, int ldb,
    float *s, float rcond, int *rank,
    c10::complex<float> *work, int lwork,
    float *rwork, int *iwork, int *info) {
  cgelsd_(&m, &n, &nrhs,
      reinterpret_cast<std::complex<float>*>(a), &lda,
      reinterpret_cast<std::complex<float>*>(b), &ldb,
      s, &rcond, rank,
      reinterpret_cast<std::complex<float>*>(work), &lwork,
      rwork, iwork, info);
}

template<> void lapackGelsd<double>(
    int m, int n, int nrhs,
    double *a, int lda, double *b, int ldb,
    double *s, double rcond, int *rank,
    double *work, int lwork,
    double *rwork, int *iwork, int *info) {
  dgelsd_(&m, &n, &nrhs,
      a, &lda, b, &ldb,
      s, &rcond, rank,
      work, &lwork, iwork, info);
}

template<> void lapackGelsd<float>(
    int m, int n, int nrhs,
    float *a, int lda, float *b, int ldb,
    float *s, float rcond, int *rank,
    float *work, int lwork,
    float *rwork, int *iwork, int *info) {
  sgelsd_(&m, &n, &nrhs,
      a, &lda, b, &ldb,
      s, &rcond, rank,
      work, &lwork, iwork, info);
}

template<> void lapackGelsy<c10::complex<double>, double>(
    int m, int n, int nrhs,
    c10::complex<double> *a, int lda, c10::complex<double> *b, int ldb,
    int *jpvt, double rcond, int *rank,
    c10::complex<double> *work, int lwork, double *rwork, int *info) {
  zgelsy_(&m, &n, &nrhs,
      reinterpret_cast<std::complex<double>*>(a), &lda,
      reinterpret_cast<std::complex<double>*>(b), &ldb,
      jpvt, &rcond, rank,
      reinterpret_cast<std::complex<double>*>(work), &lwork,
      rwork, info);
}

template<> void lapackGelsy<c10::complex<float>, float>(
    int m, int n, int nrhs,
    c10::complex<float> *a, int lda, c10::complex<float> *b, int ldb,
    int *jpvt, float rcond, int *rank,
    c10::complex<float> *work, int lwork, float *rwork, int *info) {
  cgelsy_(&m, &n, &nrhs,
      reinterpret_cast<std::complex<float>*>(a), &lda,
      reinterpret_cast<std::complex<float>*>(b), &ldb,
      jpvt, &rcond, rank,
      reinterpret_cast<std::complex<float>*>(work), &lwork,
      rwork, info);
}

template<> void lapackGelsy<double>(
    int m, int n, int nrhs,
    double *a, int lda, double *b, int ldb,
    int *jpvt, double rcond, int *rank,
    double *work, int lwork, double *rwork, int *info) {
  dgelsy_(&m, &n, &nrhs,
      a, &lda, b, &ldb,
      jpvt, &rcond, rank,
      work, &lwork, info);
}

template<> void lapackGelsy<float>(
    int m, int n, int nrhs,
    float *a, int lda, float *b, int ldb,
    int *jpvt, float rcond, int *rank,
    float *work, int lwork, float *rwork, int *info) {
  sgelsy_(&m, &n, &nrhs,
      a, &lda, b, &ldb,
      jpvt, &rcond, rank,
      work, &lwork, info);
}

template<> void lapackGelss<c10::complex<double>, double>(
    int m, int n, int nrhs,
    c10::complex<double> *a, int lda, c10::complex<double> *b, int ldb,
    double *s, double rcond, int *rank,
    c10::complex<double> *work, int lwork,
    double *rwork, int *info
    ) {
  zgelss_(&m, &n, &nrhs,
      reinterpret_cast<std::complex<double>*>(a), &lda,
      reinterpret_cast<std::complex<double>*>(b), &ldb,
      s, &rcond, rank,
      reinterpret_cast<std::complex<double>*>(work), &lwork,
      rwork, info);
}

template<> void lapackGelss<c10::complex<float>, float>(
    int m, int n, int nrhs,
    c10::complex<float> *a, int lda, c10::complex<float> *b, int ldb,
    float *s, float rcond, int *rank,
    c10::complex<float> *work, int lwork,
    float *rwork, int *info
    ) {
  cgelss_(&m, &n, &nrhs,
      reinterpret_cast<std::complex<float>*>(a), &lda,
      reinterpret_cast<std::complex<float>*>(b), &ldb,
      s, &rcond, rank,
      reinterpret_cast<std::complex<float>*>(work), &lwork,
      rwork, info);
}

template<> void lapackGelss<double>(
    int m, int n, int nrhs,
    double *a, int lda, double *b, int ldb,
    double *s, double rcond, int *rank,
    double *work, int lwork,
    double *rwork, int *info) {
  dgelss_(&m, &n, &nrhs,
      a, &lda, b, &ldb,
      s, &rcond, rank,
      work, &lwork, info);
}

template<> void lapackGelss<float>(
    int m, int n, int nrhs,
    float *a, int lda, float *b, int ldb,
    float *s, float rcond, int *rank,
    float *work, int lwork,
    float *rwork, int *info) {
  sgelss_(&m, &n, &nrhs,
      a, &lda, b, &ldb,
      s, &rcond, rank,
      work, &lwork, info);
}
#endif

// Below of the definitions of the functions operating on a batch that are going to be dispatched
// in the main helper functions for the linear algebra operations

// ~~~~~~~~~~~~~~~~~~~~~~~~~~~~~~~~~~ solve ~~~~~~~~~~~~~~~~~~~~~~~~~~~~~~~~~~~~~~

/*
Computes the solution to a system of linear equations
  A X = B,
where A is an n-by-n matrix and X and B are n-by-nrhs matrices.
Note that B is required to be a matrix, the usual, vector case, is obtained with nrhs = 1.
Above description is for non-batched input, the batched input is also supported.
This is an in-place routine, content of both A and b are overwritten.
'infos' is an int Tensor containing error codes for each matrix in the batched input.
For more information see LAPACK's documentation for GESV routine.
*/
template<typename scalar_t>
static void apply_solve(Tensor& b, Tensor& A, Tensor& infos) {
#ifndef USE_LAPACK
  AT_ERROR("solve: LAPACK library not found in compilation");
#else
  auto A_data = A.data_ptr<scalar_t>();
  auto b_data = b.data_ptr<scalar_t>();
  auto A_mat_stride = matrixStride(A);
  auto b_mat_stride = matrixStride(b);
  auto batch_size = batchCount(A);
  auto n = A.size(-2);
  auto nrhs = b.size(-1);
  auto lda = std::max<int64_t>(1, n);

  auto ipiv = at::empty({lda}, b.options().dtype(kInt));
  auto ipiv_data = ipiv.data_ptr<int>();
  auto infos_data = infos.data_ptr<int>();

  for (const auto i : c10::irange(batch_size)) {
    scalar_t* A_working_ptr = &A_data[i * A_mat_stride];
    scalar_t* b_working_ptr = &b_data[i * b_mat_stride];
    int* info_working_ptr = &infos_data[i];
    lapackSolve<scalar_t>(n, nrhs, A_working_ptr, lda, ipiv_data, b_working_ptr, lda, info_working_ptr);
  }
#endif
}

std::tuple<Tensor, Tensor> _solve_helper_cpu(const Tensor& self, const Tensor& A) {
  auto self_working_copy = cloneBatchedColumnMajor(self);
  auto A_working_copy = cloneBatchedColumnMajor(A);
  // infos might not get filled for empty inputs therefore at::zeros is used instead of at::empty
  auto infos = at::zeros({std::max<int64_t>(1, batchCount(self))}, self.options().dtype(kInt));
  AT_DISPATCH_FLOATING_AND_COMPLEX_TYPES(self.scalar_type(), "solve_cpu", [&]{
    apply_solve<scalar_t>(self_working_copy, A_working_copy, infos);
  });
  if (self.dim() > 2) {
    batchCheckErrors(infos, "solve_cpu");
  } else {
    singleCheckErrors(infos.item().toInt(), "solve_cpu");
  }
  return std::tuple<Tensor, Tensor>(self_working_copy, A_working_copy);
}

// Supports arbitrary batch dimensions for self and A
std::tuple<Tensor,Tensor> solve(const Tensor& self, const Tensor& A) {
  TORCH_CHECK(self.dim() >= 2,
           "B should have at least 2 dimensions, but has ", self.dim(), " dimensions instead");
  TORCH_CHECK(A.dim() >= 2,
           "A should have at least 2 dimensions, but has ", A.dim(), " dimensions instead");
  Tensor self_broadcasted, A_broadcasted;
  std::tie(self_broadcasted, A_broadcasted) = _linalg_broadcast_batch_dims(self, A, "solve");
  return at::_solve_helper(self_broadcasted, A_broadcasted);
}

std::tuple<Tensor&,Tensor&> solve_out(const Tensor& self, const Tensor& A, Tensor& solution, Tensor& lu) {
  checkSameDevice("solve", solution, self, "solution");
  checkSameDevice("solve", lu, self, "lu");
  checkLinalgCompatibleDtype("solve", solution, self, "solution");
  checkLinalgCompatibleDtype("solve", lu, self, "lu");

  Tensor solution_tmp, lu_tmp;
  std::tie(solution_tmp, lu_tmp) = at::_solve_helper(self, A);

  at::native::resize_output(solution, solution_tmp.sizes());
  at::native::resize_output(lu, lu_tmp.sizes());
  solution.copy_(solution_tmp);
  lu.copy_(lu_tmp);
  return std::tuple<Tensor&, Tensor&>(solution, lu);
}


// This is a type dispatching helper function for 'apply_solve'
Tensor& _linalg_solve_out_helper_cpu(Tensor& result, Tensor& input, Tensor& infos) {
  // 'result' and 'input' should be in column major order (it should be checked before calling this function)
  // the content of 'result', 'input' and 'infos' is overwritten by 'apply_solve'
  // 'result' should contain data of 'other' tensor (right-hand-side of the linear system of equations)
  // 'input' should contain data of original 'input' tensor (left-hand-side of the linear system of equations)
  AT_DISPATCH_FLOATING_AND_COMPLEX_TYPES(result.scalar_type(), "linalg_solve_out_cpu", [&]{
    apply_solve<scalar_t>(result, input, infos);
  });
  return result;
}

// Solves a system of linear equations matmul(input, x) = other in-place
// LAPACK/MAGMA error codes are saved in 'infos' tensor, they are not checked here
static Tensor& linalg_solve_out_info(Tensor& result, Tensor& infos, const Tensor& input, const Tensor& other) {
  checkSameDevice("linalg_solve", result, input);
  checkSameDevice("linalg_solve", other, input, "other");
  checkLinalgCompatibleDtype("linalg_solve", result, input);

  TORCH_CHECK(input.scalar_type() == other.scalar_type(),
    "input dtype ", input.scalar_type(), " does not match other dtype ", other.scalar_type());

  TORCH_CHECK(input.dim() >= 2,
           "input should have at least 2 dimensions, but has ", input.dim(), " dimensions instead");
  TORCH_CHECK(other.dim() >= 1,
           "other should have at least 1 dimension, but has ", other.dim(), " dimensions instead");

  // Two types of 'other' tensors are supported:
  // - 1-dimensional (1D) tensor or batch of 1D tensors (vector case)
  // - 2-dimensional (2D) tensor or batch of 2D tensors (matrix case)
  // original torch.solve supported only the matrix case, while NumPy works for both cases
  // for the batched input we need to be able to distinguish them
  bool vector_case = linalg_solve_is_vector_rhs(input, other);

  bool is_batched_column_major = false;
  if (vector_case) {
    is_batched_column_major = result.is_contiguous();
  } else if (!vector_case && result.dim() >= 2) {
    is_batched_column_major = result.transpose(-2, -1).is_contiguous();
  }

  // if 'other' is a batch of 2D tensors, then 'input' can be non-batched and will be broadcasted
  auto expected_shape = IntArrayRef(input.sizes().data(), input.dim() - 1);  // input.shape[:-1]
  if (!vector_case && other.dim() > 2) {
    expected_shape = other.sizes();
  }

  bool result_equal_expected_shape = result.sizes().equals(expected_shape);
  bool result_input_same_type = (result.scalar_type() == input.scalar_type());

  // if result is not empty and not in batched column major format
  bool copy_needed = (result.numel() != 0 && !is_batched_column_major);
  copy_needed |= !result_input_same_type;  // or result does not have the same dtype as input
  copy_needed |= (result.numel() != 0 && !result_equal_expected_shape); // or result does not have the expected shape
  // we have to allocate a temporary tensor
  if (copy_needed) {
    Tensor result_tmp = at::empty({0}, input.options());
    result_tmp = linalg_solve_out_info(result_tmp, infos, input, other);
    at::native::resize_output(result, result_tmp.sizes());
    result.copy_(result_tmp);
    return result;
  }
  // else use result's storage directly

  // we need to unsqueeze 'other' because 2-dimensional tensors are expected in the implementation
  Tensor other_ = vector_case ? other.unsqueeze(-1) : other;

  // _linalg_broadcast_batch_dims also includes linearSolveCheckInputs
  // it checks for squareness of 'input' and 'shape' compatibility of 'other' and 'input'
  Tensor other_broadcasted, input_broadcasted;
  std::tie(other_broadcasted, input_broadcasted) = _linalg_broadcast_batch_dims(other_, input, "linalg_solve");

  auto squeezed_other_broadcasted = at::squeeze(other_broadcasted, -1);
  auto squeezed_result_shape = squeezed_other_broadcasted.sizes();

  // if result has no elements we can modify it
  if (result.numel() == 0) {
    if (vector_case) {
      result.resize_(squeezed_result_shape);
    } else {
      at::native::resize_as_(result, other_broadcasted.transpose(-2, -1), MemoryFormat::Contiguous);
      result.transpose_(-2, -1);
    }
  }

  auto expected_result_shape = vector_case ? squeezed_result_shape : other_broadcasted.sizes();
  TORCH_INTERNAL_ASSERT(result.sizes().equals(expected_result_shape));
  TORCH_INTERNAL_ASSERT(result.scalar_type() == input.scalar_type());
  TORCH_INTERNAL_ASSERT(result.device() == input.device());

  // result tensor must be in batched column major order (Fortran contiguous) for 2D inputs
  // or C contiguous for 1D input
  if (vector_case) {
    TORCH_INTERNAL_ASSERT(result.is_contiguous());
  } else {
    TORCH_INTERNAL_ASSERT(result.transpose(-2, -1).is_contiguous());
  }

  // for 1-dimensional 'other', we need to unsqueeze the result before passing to "apply_solve"
  if (vector_case) {
    result = result.unsqueeze_(-1);
  }

  // _linalg_solve_out_helper_ (apply_solve) performs calculations in-place and result must be a copy of other_broadcasted
  result.copy_(other_broadcasted);

  auto input_working_copy = cloneBatchedColumnMajor(input_broadcasted);

  TORCH_INTERNAL_ASSERT(infos.scalar_type() == kInt);
  TORCH_INTERNAL_ASSERT(infos.device() == input.device());
  infos.resize_({std::max<int64_t>(1, batchCount(input_broadcasted))});
  // if input is empty infos might not get filled; make sure infos doesn't contain garbage then
  if (input.numel() == 0) {
    infos.fill_(0);
  }

  result = at::_linalg_solve_out_helper_(result, input_working_copy, infos);

  // for 1-dimensional 'other', we need to squeeze the result after "apply_solve"
  if (vector_case) {
    result = result.squeeze_(-1);
  }

  return result;
}

// Solves a system of linear equations matmul(input, x) = other in-place
Tensor& linalg_solve_out(Tensor& result, const Tensor& input, const Tensor& other) {
  auto infos = at::empty({0}, input.options().dtype(kInt));
  result = linalg_solve_out_info(result, infos, input, other);

  // Now check LAPACK/MAGMA error codes
  // batchCheckErrors(Tensor, char*) calls 'infos = infos.to(kCPU)'
  bool vector_case = linalg_solve_is_vector_rhs(input, other);
  if (vector_case ? result.dim() > 1 : result.dim() > 2) {
    batchCheckErrors(infos, "linalg_solve");
  } else {
    singleCheckErrors(infos.item().toInt(), "linalg_solve");
  }

  return result;
}

// Solves a system of linear equations matmul(input, x) = other
Tensor linalg_solve(const Tensor& input, const Tensor& other) {
  Tensor result = at::empty({0}, input.options());
  result = at::linalg_solve_out(result, input, other);
  return result;
}

// ~~~~~~~~~~~~~~~~~~~~~~~~~~~~~~~~~ inverse ~~~~~~~~~~~~~~~~~~~~~~~~~~~~~~~~~~~~

/*
Computes the inverse of n-by-n matrix 'self'
This is an in-place routine, it overwrites the content of 'self'.
'infos_lu' and 'infos_getri' are int Tensors containing error codes for each matrix in the batched input.
'infos_lu' is for holding lapackLU errors, and 'infos_getri' is for holding lapackGetri errors.
For more information see LAPACK's documentation for GETRI and GETRF routines.
*/
template <typename scalar_t>
static void apply_inverse(Tensor& self, Tensor& infos_lu, Tensor& infos_getri) {
#ifndef USE_LAPACK
  AT_ERROR("inverse: LAPACK library not found in compilation");
#else
  using value_t = typename c10::scalar_value_type<scalar_t>::type;
  auto self_data = self.data_ptr<scalar_t>();
  auto self_matrix_stride = matrixStride(self);
  auto batch_size = batchCount(self);
  auto n = self.size(-2);
  auto lda = std::max<int64_t>(1, n);

  auto ipiv = at::empty({lda}, self.options().dtype(kInt));
  auto ipiv_data = ipiv.data_ptr<int>();
  auto infos_lu_data = infos_lu.data_ptr<int>();
  auto infos_getri_data = infos_getri.data_ptr<int>();

  int info;
  // Run once, first to get the optimum work size
  // Since we deal with batches of matrices with the same dimensions, doing this outside
  // the loop saves (batch_size - 1) workspace queries which would provide the same result
  // and (batch_size - 1) calls to allocate and deallocate workspace using at::empty()
  int lwork = -1;
  scalar_t wkopt;
  lapackGetri<scalar_t>(n, self_data, lda, ipiv_data, &wkopt, lwork, &info);
  lwork = std::max<int>(1, real_impl<scalar_t, value_t>(wkopt));
  Tensor work = at::empty({lwork}, self.options());
  auto work_data = work.data_ptr<scalar_t>();

  for (const auto i : c10::irange(batch_size)) {
    scalar_t* self_working_ptr = &self_data[i * self_matrix_stride];
    int* info_lu_working_ptr = &infos_lu_data[i];
    lapackLu<scalar_t>(n, n, self_working_ptr, lda, ipiv_data, info_lu_working_ptr);

    // now compute the actual inverse
    int* info_getri_working_ptr = &infos_getri_data[i];
    lapackGetri<scalar_t>(n, self_working_ptr, lda, ipiv_data, work_data, lwork, info_getri_working_ptr);
  }
#endif
}

Tensor _inverse_helper_cpu(const Tensor& self) {
  auto infos_lu = at::empty({std::max<int64_t>(1, batchCount(self))}, self.options().dtype(kInt));
  auto infos_getri = at::empty({std::max<int64_t>(1, batchCount(self))}, self.options().dtype(kInt));
  auto self_working_copy = cloneBatchedColumnMajor(self);
  AT_DISPATCH_FLOATING_AND_COMPLEX_TYPES(self.scalar_type(), "inverse_cpu", [&]{
    apply_inverse<scalar_t>(self_working_copy, infos_lu, infos_getri);
  });
  if (self.dim() > 2) {
    batchCheckErrors(infos_lu, "inverse_cpu");
    batchCheckErrors(infos_getri, "inverse_cpu");
  } else {
    singleCheckErrors(infos_lu.item().toInt(), "inverse_cpu");
    singleCheckErrors(infos_getri.item().toInt(), "inverse_cpu");
  }
  return self_working_copy;
}

Tensor inverse(const Tensor &self) {
  if (self.numel() == 0) {
    return at::empty_like(self, LEGACY_CONTIGUOUS_MEMORY_FORMAT);
  }
  squareCheckInputs(self);
  return at::_inverse_helper(self);
}

Tensor& inverse_out(const Tensor &self, Tensor &result) {
  checkSameDevice("inverse", result, self);
  checkLinalgCompatibleDtype("inverse", result, self);
  Tensor result_tmp = at::inverse(self);
  at::native::resize_output(result, result_tmp.sizes());
  result.copy_(result_tmp);
  return result;
}

// This is a type dispatching helper function for 'apply_inverse'
Tensor& _linalg_inv_out_helper_cpu(Tensor &result, Tensor& infos_lu, Tensor& infos_getri) {
  // This function calculates the inverse matrix in-place
  // result should be in column major order and contain matrices to invert
  // the content of result is overwritten by 'apply_inverse'
  AT_DISPATCH_FLOATING_AND_COMPLEX_TYPES(result.scalar_type(), "linalg_inv_out_cpu", [&]{
    apply_inverse<scalar_t>(result, infos_lu, infos_getri);
  });
  return result;
}

// Computes the inverse matrix of 'input', it is is saved to 'result' in-place
// LAPACK/MAGMA/cuSOLVER error codes are saved in 'infos' tensors, they are not checked here
static Tensor& linalg_inv_out_info(Tensor& result, Tensor& infos_lu, Tensor& infos_getri, const Tensor& input) {
  squareCheckInputs(input);
  checkSameDevice("linalg_inv", result, input);
  checkLinalgCompatibleDtype("linalg_inv", result, input);

  TORCH_INTERNAL_ASSERT(infos_lu.scalar_type() == kInt);
  TORCH_INTERNAL_ASSERT(infos_getri.scalar_type() == kInt);

  bool result_input_same_type = (result.scalar_type() == input.scalar_type());
  bool result_equal_expected_shape = result.sizes().equals(input.sizes());
  bool is_batched_column_major = false;
  if (result.dim() >= 2) {
    is_batched_column_major = result.transpose(-2, -1).is_contiguous();
  }

  // if result is not empty and not in batched column major format
  bool copy_needed = (result.numel() != 0 && !is_batched_column_major);
  copy_needed |= !result_input_same_type;  // or result does not have the same dtype as input
  copy_needed |= (result.numel() != 0 && !result_equal_expected_shape); // or result does not have the expected shape
  // we have to allocate a temporary tensor
  if (copy_needed) {
    Tensor result_tmp = at::empty({0}, input.options());
    result_tmp = linalg_inv_out_info(result_tmp, infos_lu, infos_getri, input);
    at::native::resize_output(result, result_tmp.sizes());
    result.copy_(result_tmp);
    return result;
  }
  // else  use result's storage directly

  // if result has no elements we can modify it
  if (result.numel() == 0) {
    at::native::resize_as_(result, input.transpose(-2, -1), MemoryFormat::Contiguous);
    result.transpose_(-2, -1);
  }

  TORCH_INTERNAL_ASSERT(result.sizes().equals(input.sizes()));
  TORCH_INTERNAL_ASSERT(result.scalar_type() == input.scalar_type());
  TORCH_INTERNAL_ASSERT(result.device() == input.device());

  // result tensor must be in batched column major order (Fortran contiguous)
  TORCH_INTERNAL_ASSERT(result.transpose(-2, -1).is_contiguous());

  // _linalg_inv_out_helper_ (apply_inverse) performs calculations in-place and result must be a copy of input
  result.copy_(input);

  // TODO: Replace this helper with DECLARE/DEFINE_DISPATCH
  result = at::_linalg_inv_out_helper_(result, infos_lu, infos_getri);
  return result;
}

// Computes the inverse matrix of 'input', it is is saved to 'result' in-place
Tensor& linalg_inv_out(Tensor &result, const Tensor &input) {
  auto infos_lu = at::zeros({std::max<int64_t>(1, batchCount(input))}, input.options().dtype(kInt));
  auto infos_getri = at::zeros({std::max<int64_t>(1, batchCount(input))}, input.options().dtype(kInt));
  result = linalg_inv_out_info(result, infos_lu, infos_getri, input);

  // Now check LAPACK/MAGMA/cuSOLVER error codes
  if (result.dim() > 2) {
    batchCheckErrors(infos_lu, "linalg_inv_lu");
    batchCheckErrors(infos_getri, "linalg_inv_getri");
  } else {
    singleCheckErrors(infos_lu.item().toInt(), "linalg_inv_lu");
    singleCheckErrors(infos_getri.item().toInt(), "linalg_inv_getri");
  }

  return result;
}

// Computes the inverse matrix of 'input'
Tensor linalg_inv(const Tensor &input) {
  Tensor result = at::empty({0}, input.options());
  result = at::linalg_inv_out(result, input);
  return result;
}

// ~~~~~~~~~~~~~~~~~~~~~~~~~~~~~~ cholesky_solve ~~~~~~~~~~~~~~~~~~~~~~~~~~~~~~~~~

template<typename scalar_t>
static void apply_cholesky_solve(Tensor& b, Tensor& A, bool upper, std::vector<int64_t>& infos) {
#ifndef USE_LAPACK
  AT_ERROR("cholesky_solve: LAPACK library not found in compilation");
#else
  char uplo = upper ? 'U' : 'L';

  auto A_data = A.data_ptr<scalar_t>();
  auto b_data = b.data_ptr<scalar_t>();
  auto A_mat_stride = matrixStride(A);
  auto b_mat_stride = matrixStride(b);
  auto batch_size = batchCount(A);
  auto n = A.size(-2);
  auto nrhs = b.size(-1);

  int info;
  for (const auto i : c10::irange(batch_size)) {
    scalar_t* A_working_ptr = &A_data[i * A_mat_stride];
    scalar_t* b_working_ptr = &b_data[i * b_mat_stride];
    lapackCholeskySolve<scalar_t>(uplo, n, nrhs, A_working_ptr, n, b_working_ptr, n, &info);
    infos[i] = info;
    if (info != 0) {
      return;
    }
  }
#endif
}

Tensor _cholesky_solve_helper_cpu(const Tensor& self, const Tensor& A, bool upper) {
  auto self_working_copy = cloneBatchedColumnMajor(self);
  auto A_working_copy = cloneBatchedColumnMajor(A);
  std::vector<int64_t> infos(batchCount(self), 0);
  AT_DISPATCH_FLOATING_AND_COMPLEX_TYPES(self.scalar_type(), "cholesky_solve_cpu", [&]{
    apply_cholesky_solve<scalar_t>(self_working_copy, A_working_copy, upper, infos);
  });
  if (self.dim() > 2) {
    batchCheckErrors(infos, "cholesky_solve_cpu");
  } else {
    singleCheckErrors(infos[0], "cholesky_solve_cpu");
  }
  return self_working_copy;
}

// Supports arbitrary batch dimensions for self and A
Tensor cholesky_solve(const Tensor& self, const Tensor& A, bool upper) {
  TORCH_CHECK(self.dim() >= 2,
           "b should have at least 2 dimensions, but has ", self.dim(), " dimensions instead");
  TORCH_CHECK(A.dim() >= 2,
           "u should have at least 2 dimensions, but has ", A.dim(), " dimensions instead");
  Tensor self_broadcasted, A_broadcasted;
  std::tie(self_broadcasted, A_broadcasted) = _linalg_broadcast_batch_dims(self, A, "cholesky_solve");
  return at::_cholesky_solve_helper(self_broadcasted, A_broadcasted, upper);
}

Tensor& cholesky_solve_out(const Tensor& self, const Tensor& A, bool upper, Tensor& result) {
  checkSameDevice("cholesky_solve", result, self);
  checkLinalgCompatibleDtype("cholesky_solve", result, self);
  Tensor result_tmp = at::cholesky_solve(self, A, upper);
  at::native::resize_output(result, result_tmp.sizes());
  result.copy_(result_tmp);
  return result;
}

// ~~~~~~~~~~~~~~~~~~~~~~~~~~~~~~~~~ cholesky ~~~~~~~~~~~~~~~~~~~~~~~~~~~~~~~~~~~~

template<typename scalar_t>
static void apply_cholesky(Tensor& self, bool upper, std::vector<int64_t>& infos) {
#ifndef USE_LAPACK
  AT_ERROR("cholesky: LAPACK library not found in compilation");
#else
  char uplo = upper ? 'U' : 'L';

  auto self_data = self.data_ptr<scalar_t>();
  auto self_matrix_stride = matrixStride(self);
  auto batch_size = batchCount(self);
  auto n = self.size(-2);
  auto lda = std::max<int64_t>(1, n);

  int info;
  for (const auto i : c10::irange(batch_size)) {
    scalar_t* self_working_ptr = &self_data[i * self_matrix_stride];
    lapackCholesky<scalar_t>(uplo, n, self_working_ptr, lda, &info);
    infos[i] = info;
    if (info != 0) {
      return;
    }
  }
#endif
}

Tensor _cholesky_helper_cpu(const Tensor& self, bool upper) {
  std::vector<int64_t> infos(batchCount(self), 0);
  auto self_working_copy = cloneBatchedColumnMajor(self);
  AT_DISPATCH_FLOATING_AND_COMPLEX_TYPES(self.scalar_type(), "cholesky_cpu", [&]{
    apply_cholesky<scalar_t>(self_working_copy, upper, infos);
  });
  if (self.dim() > 2) {
    batchCheckErrors(infos, "cholesky_cpu");
  } else {
    singleCheckErrors(infos[0], "cholesky_cpu");
  }
  return self_working_copy;
}

Tensor cholesky(const Tensor &self, bool upper) {
  if (self.numel() == 0) {
    return at::empty_like(self, LEGACY_CONTIGUOUS_MEMORY_FORMAT);
  }
  squareCheckInputs(self);

  auto raw_cholesky_output = at::_cholesky_helper(self, upper);
  if (upper) {
    return raw_cholesky_output.triu_();
  } else {
    return raw_cholesky_output.tril_();
  }
}

Tensor& cholesky_out(const Tensor &self, bool upper, Tensor &result) {
  checkSameDevice("cholesky", result, self);
  checkLinalgCompatibleDtype("cholesky", result, self);
  Tensor result_tmp = at::cholesky(self, upper);
  at::native::resize_output(result, result_tmp.sizes());
  result.copy_(result_tmp);
  return result;
}

Tensor linalg_cholesky(const Tensor &self) {
  if (self.numel() == 0) {
    return at::empty_like(self, LEGACY_CONTIGUOUS_MEMORY_FORMAT);
  }
  squareCheckInputs(self);
  return at::_cholesky_helper(self, /*upper=*/false).tril_();
}

Tensor& linalg_cholesky_out(Tensor &result, const Tensor &self) {
  checkSameDevice("linalg_cholesky", result, self);
  checkLinalgCompatibleDtype("linalg_cholesky", result, self);
  Tensor result_tmp = at::linalg_cholesky(self);
  at::native::resize_output(result, result_tmp.sizes());
  result.copy_(result_tmp);
  return result;
}

// ~~~~~~~~~~~~~~~~~~~~~~~~~~~~~~~~~ cholesky_inverse ~~~~~~~~~~~~~~~~~~~~~~~~~~~~~~~~~~~~

DEFINE_DISPATCH(cholesky_inverse_stub);

Tensor& cholesky_inverse_out_info(Tensor& result, Tensor& infos, const Tensor& input, bool upper) {
  TORCH_INTERNAL_ASSERT(input.dim() >= 2);
  TORCH_INTERNAL_ASSERT(input.size(-1) == input.size(-2));

  TORCH_INTERNAL_ASSERT(result.scalar_type() == input.scalar_type());
  TORCH_INTERNAL_ASSERT(result.device() == input.device());

  TORCH_INTERNAL_ASSERT(infos.scalar_type() == at::kInt);
  TORCH_INTERNAL_ASSERT(infos.device() == at::kCPU);
  TORCH_INTERNAL_ASSERT(infos.numel() == std::max<int64_t>(1, batchCount(input)));

  // if result has no elements we can modify it
  if (result.numel() == 0) {
    at::native::resize_as_(result, input.transpose(-2, -1), MemoryFormat::Contiguous);
    result.transpose_(-2, -1);
  }

  // result tensor must be in batched column major order (Fortran contiguous)
  TORCH_INTERNAL_ASSERT(result.transpose(-2, -1).is_contiguous());
  TORCH_INTERNAL_ASSERT(result.sizes().equals(input.sizes()));

  // cholesky_inverse_stub (apply_cholesky_inverse) performs calculations in-place and result must be a copy of input
  result.copy_(input);

  // infos must be contiguous
  TORCH_INTERNAL_ASSERT(infos.is_contiguous());
  infos.fill_(0);

  result = cholesky_inverse_stub(result.device().type(), result, infos, upper);
  return result;
}

Tensor& cholesky_inverse_out(const Tensor &input, bool upper, Tensor &result) {
  squareCheckInputs(input);
  checkSameDevice("cholesky_inverse", result, input);
  checkLinalgCompatibleDtype("cholesky_inverse", result, input);

  // MAGMA requires 'infos' to reside in CPU memory, therefore we create 'infos' only on CPU for now.
  auto infos = at::zeros({std::max<int64_t>(1, batchCount(input))}, input.options().dtype(kInt).device(kCPU));

  bool result_input_same_type = (result.scalar_type() == input.scalar_type());
  bool result_equal_expected_shape = result.sizes().equals(input.sizes());
  bool is_batched_column_major = false;
  if (result.dim() >= 2) {
    is_batched_column_major = result.transpose(-2, -1).is_contiguous();
  }

  // if result is not empty and not in batched column major format
  bool copy_needed = (result.numel() != 0 && !is_batched_column_major);
  copy_needed |= !result_input_same_type;  // or result does not have the same dtype as input
  copy_needed |= (result.numel() != 0 && !result_equal_expected_shape); // or result does not have the expected shape
  // we have to allocate a temporary tensor
  if (copy_needed) {
    Tensor result_tmp = at::empty({0}, input.options());
    result_tmp = cholesky_inverse_out_info(result_tmp, infos, input, upper);
    at::native::resize_output(result, result_tmp.sizes());
    result.copy_(result_tmp);
  } else {
    // use result's memory directly
    result = cholesky_inverse_out_info(result, infos, input, upper);
  }

  // Now check LAPACK/MAGMA error codes
  if (result.dim() > 2) {
    batchCheckErrors(infos, "cholesky_inverse");
  } else {
    singleCheckErrors(infos.item().toInt(), "cholesky_inverse");
  }
  return result;
}

Tensor cholesky_inverse(const Tensor &input, bool upper) {
  Tensor result = at::empty({0}, input.options());
  result = at::cholesky_inverse_out(result, input, upper);
  return result;
}

// ~~~~~~~~~~~~~~~~~~~~~~~~~~~~~~~~~~~~ lu ~~~~~~~~~~~~~~~~~~~~~~~~~~~~~~~~~~~~~~~

template<typename scalar_t>
static void apply_lu(Tensor& self, Tensor& pivots, Tensor& infos) {
#ifndef USE_LAPACK
  AT_ERROR("lu: LAPACK library not found in compilation");
#else
  auto self_data = self.data_ptr<scalar_t>();
  auto pivots_data = pivots.data_ptr<int>();
  auto infos_data = infos.data_ptr<int>();
  auto self_matrix_stride = matrixStride(self);
  auto pivots_matrix_stride = pivots.size(-1);
  auto batch_size = batchCount(self);
  auto m = self.size(-2);
  auto n = self.size(-1);

  for (const auto i : c10::irange(batch_size)) {
    scalar_t* self_working_ptr = &self_data[i * self_matrix_stride];
    int* pivots_working_ptr = &pivots_data[i * pivots_matrix_stride];
    int* infos_working_ptr = &infos_data[i];
    lapackLu<scalar_t>(m, n, self_working_ptr, m, pivots_working_ptr, infos_working_ptr);
  }
#endif
}

std::tuple<Tensor, Tensor, Tensor> _lu_with_info_cpu(const Tensor& self, bool pivot, bool check_errors) {
  TORCH_CHECK(pivot, "lu without pivoting is not implemented on the CPU");
  TORCH_CHECK(self.dim() >= 2,
           "expected tensor with 2 or more dimensions, got size: ", self.sizes(),
           " instead");
  auto m = self.size(-2);
  auto n = self.size(-1);
  auto req_size = self.sizes().vec();
  req_size.pop_back();
  req_size.back() = std::min(m, n);
  auto pivots_tensor = at::empty(req_size, self.options().dtype(kInt));
  req_size.pop_back();
  auto infos_tensor = at::zeros(req_size, self.options().dtype(kInt));

  Tensor self_working_copy;
  if (self.numel() == 0) {
    self_working_copy = at::empty_like(self, LEGACY_CONTIGUOUS_MEMORY_FORMAT);
  } else {
    self_working_copy = cloneBatchedColumnMajor(self);
    AT_DISPATCH_FLOATING_AND_COMPLEX_TYPES(self.scalar_type(), "lu_cpu", [&]{
      apply_lu<scalar_t>(self_working_copy, pivots_tensor, infos_tensor);
    });
  }
  if (check_errors) {
    if (self.dim() > 2) {
      batchCheckErrors(infos_tensor, "lu", /*allow_singular=*/true);
    } else {
      singleCheckErrors(infos_tensor.item<int64_t>(), "lu", /*allow_singular=*/true);
    }
  }
  return std::make_tuple(self_working_copy, pivots_tensor, infos_tensor);
}

// ~~~~~~~~~~~~~~~~~~~~~~~~~~~~~~ triangular_solve ~~~~~~~~~~~~~~~~~~~~~~~~~~~~~~~

DEFINE_DISPATCH(triangular_solve_stub);

/*
Solves the matrix equation 'input' @ 'result' = 'other' for the 'result'.
The result of the computation is saved in-place in 'result' tensor,
'clone_input' will be a copy of 'input',
'infos' is used to store information for possible checks for error,
'upper' controls the portion of input matrix to consider in computations,
'transpose' if true then 'input.transpose(-2, -1)' @ 'result' = 'other' is solved,
'unitriangular' if true then the diagonal elements of 'input' are assumed to be 1
and the actual diagonal values are not used.
*/
static std::tuple<Tensor&, Tensor&> triangular_solve_out_info(
    Tensor& result,
    Tensor& clone_input,
    Tensor& infos,
    const Tensor& input,
    const Tensor& other,
    bool upper, bool transpose, bool unitriangular) {
  // These internal asserts make explicit the assumptions in the implementation
  // Error check with the actual error messages are done on the higher level of
  // the hierarchy of calls
  TORCH_INTERNAL_ASSERT(input.dim() >= 2);
  TORCH_INTERNAL_ASSERT(input.size(-2) == input.size(-1));

  TORCH_INTERNAL_ASSERT(input.device() == other.device());
  TORCH_INTERNAL_ASSERT(input.device() == result.device());
  TORCH_INTERNAL_ASSERT(input.device() == clone_input.device());
  TORCH_INTERNAL_ASSERT(input.device() == infos.device());

  TORCH_INTERNAL_ASSERT(input.scalar_type() == other.scalar_type());
  TORCH_INTERNAL_ASSERT(input.scalar_type() == result.scalar_type());
  TORCH_INTERNAL_ASSERT(input.scalar_type() == clone_input.scalar_type());

  TORCH_INTERNAL_ASSERT(infos.scalar_type() == at::kInt);
  TORCH_INTERNAL_ASSERT(infos.numel() == std::max<int64_t>(1, batchCount(input)));
  TORCH_INTERNAL_ASSERT(infos.is_contiguous());

  // if 'result' has no elements we can modify it
  if (result.numel() == 0) {
    result.resize_(other.transpose(-2, -1).sizes(), MemoryFormat::Contiguous);
    result.transpose_(-2, -1);  // make 'result' to have Fortran contiguous memory layout
  }

  // if 'clone_input' has no elements we can modify it
  if (clone_input.numel() == 0) {
    clone_input.resize_(input.transpose(-2, -1).sizes(), MemoryFormat::Contiguous);
    clone_input.transpose_(-2, -1);  // make 'clone_input' to have Fortran contiguous memory layout
  }

  // 'result' and 'clone_input' must be in batched column major order (Fortran contiguous)
  TORCH_INTERNAL_ASSERT(result.transpose(-2, -1).is_contiguous());
  TORCH_INTERNAL_ASSERT(clone_input.transpose(-2, -1).is_contiguous());

  // triangular_solve_stub performs calculations in-place
  // 'result' must be a copy of 'other'
  // 'clone_input' must be a copy of 'input'
  TORCH_INTERNAL_ASSERT(result.sizes().equals(other.sizes()));
  TORCH_INTERNAL_ASSERT(clone_input.sizes().equals(input.sizes()));
  result.copy_(other);
  clone_input.copy_(input);

  triangular_solve_stub(input.device().type(), clone_input, result, infos, upper, transpose, /*conjugate_transpose=*/false, unitriangular);

  return std::tuple<Tensor&, Tensor&>(result, clone_input);
}

// Supports arbitrary batch dimensions for self and A
std::tuple<Tensor, Tensor> triangular_solve(const Tensor& self, const Tensor& A,
                                            bool upper, bool transpose, bool unitriangular) {
  TORCH_CHECK(self.dim() >= 2,
           "torch.triangular_solve: Expected b to have at least 2 dimensions, but it has ", self.dim(), " dimensions instead");
  TORCH_CHECK(A.dim() >= 2,
           "torch.triangular_solve: Expected A to have at least 2 dimensions, but it has ", A.dim(), " dimensions instead");

  Tensor self_broadcasted, A_broadcasted;
  std::tie(self_broadcasted, A_broadcasted) = _linalg_broadcast_batch_dims(self, A, "triangular_solve");

  Tensor result = at::empty({0}, self.options());
  Tensor clone_A = at::empty({0}, self.options());
  Tensor infos = at::zeros({std::max<int64_t>(1, batchCount(self_broadcasted))}, self.options().dtype(kInt));

  triangular_solve_out_info(result, clone_A, infos, A_broadcasted, self_broadcasted, upper, transpose, unitriangular);

  if (self_broadcasted.dim() > 2) {
    batchCheckErrors(infos, "triangular_solve");
  } else {
    singleCheckErrors(infos.item().toInt(), "triangular_solve");
  }

  return std::tuple<Tensor, Tensor>(result, clone_A);
}

std::tuple<Tensor&, Tensor&> triangular_solve_out(const Tensor& self, const Tensor& A, bool upper, bool transpose, bool unitriangular, Tensor& result, Tensor& clone_A) {
  checkSameDevice("triangular_solve", result, self);
  checkLinalgCompatibleDtype("triangular_solve", result, self);
  checkSameDevice("triangular_solve", clone_A, self, "clone_A");
  checkLinalgCompatibleDtype("triangular_solve", clone_A, self, "clone_A");
  Tensor result_tmp, clone_A_tmp;
  std::tie(result_tmp, clone_A_tmp) = at::native::triangular_solve(self, A, upper, transpose, unitriangular);
  at::native::resize_output(result, result_tmp.sizes());
  at::native::resize_output(clone_A, clone_A_tmp.sizes());
  result.copy_(result_tmp);
  clone_A.copy_(clone_A_tmp);
  return std::tuple<Tensor&, Tensor&>(result, clone_A);
}

// ~~~~~~~~~~~~~~~~~~~~~~~~~~~~~~~~~~~~ qr ~~~~~~~~~~~~~~~~~~~~~~~~~~~~~~~~~~~~~~~

template<typename scalar_t>
static void apply_geqrf(Tensor& self, Tensor& tau, int64_t m, int64_t n,
                        std::vector<int64_t>& infos) {
#ifndef USE_LAPACK
  AT_ERROR("qr: LAPACK library not found in compilation");
#else
  using value_t = typename c10::scalar_value_type<scalar_t>::type;
  auto self_data = self.data_ptr<scalar_t>();
  auto tau_data = tau.data_ptr<scalar_t>();
  auto self_matrix_stride = matrixStride(self);
  auto tau_stride = tau.size(-1);
  auto batch_size = batchCount(self);

  int info;
  // Run once, first to get the optimum work size.
  // Since we deal with batches of matrices with the same dimensions, doing this outside
  // the loop saves (batch_size - 1) workspace queries which would provide the same result
  // and (batch_size - 1) calls to allocate and deallocate workspace using at::empty()
  int lwork = -1;
  scalar_t wkopt;
  lapackGeqrf<scalar_t>(m, n, self_data, m, tau_data, &wkopt, lwork, &info);
  lwork = std::max<int>(1, real_impl<scalar_t, value_t>(wkopt));
  Tensor work = at::empty({lwork}, self.options());

  for (const auto i : c10::irange(batch_size)) {
    scalar_t* self_working_ptr = &self_data[i * self_matrix_stride];
    scalar_t* tau_working_ptr = &tau_data[i * tau_stride];

    // now compute the actual R and TAU
    lapackGeqrf<scalar_t>(m, n, self_working_ptr, m, tau_working_ptr, work.data_ptr<scalar_t>(), lwork, &info);
    infos[i] = info;
    if (info != 0) {
      return;
    }
  }
#endif
}

std::tuple<Tensor, Tensor> _linalg_qr_helper_cpu(const Tensor& self, std::string mode) {
  bool compute_q, reduced;
  std::tie(compute_q, reduced) = _parse_qr_mode(mode);
  std::vector<int64_t> infos(batchCount(self), 0);
  int64_t m = self.size(-2), n = self.size(-1);

  // Setup inputs for apply_geqrf
  auto self_sizes = self.sizes().vec();
  self_sizes.pop_back();
  self_sizes[self.dim() - 2] = std::min(m, n);
  auto tau_working_copy = at::empty(self_sizes, self.options());
  Tensor q_working_copy;
  Tensor R;

  // Setup input geometry for apply_orgqr
  std::vector<int64_t> q_sizes, q_strides;
  int64_t n_columns_q;
  std::tie(q_sizes, q_strides, n_columns_q) = _compute_geometry_for_Q(self, reduced);

  // If there are no elements, then we simply return a pair of tensors of required dimensions
  if (self.numel() == 0) {
    R = at::empty({n_columns_q, n}, self.options());
    if (compute_q) {
      int64_t n_rows_q = q_sizes[self.dim() - 2];
      q_working_copy = at::eye(n_rows_q, n_columns_q, self.options());
    } else {
      q_working_copy = at::empty({0}, self.options());
    }
    return std::make_tuple(q_working_copy, R);
  }

  // First perform GEQRF for R and TAU (the elementary reflectors)
  // We will need to generate R from the upper triangular matrix from the
  // matrix input to GEQRF.
  q_working_copy = at::empty_strided(q_sizes, q_strides, self.options());
  q_working_copy.narrow(-1, 0, n).copy_(self);

  AT_DISPATCH_FLOATING_AND_COMPLEX_TYPES(self.scalar_type(), "qr_cpu", [&]{
    apply_geqrf<scalar_t>(q_working_copy, tau_working_copy, m, n, infos);
  });
  if (self.dim() > 2) {
    batchCheckErrors(infos, "qr_cpu");
  } else {
    singleCheckErrors(infos[0], "qr_cpu");
  }

  R = q_working_copy.slice(-2, 0, n_columns_q).slice(-1, 0, n).triu();
  if (!compute_q) {
    // this is for mode='r'
    Tensor empty_Q = at::empty({0}, self.options());
    return std::make_tuple(empty_Q, R);
  }

  // Next perform ORGQR for Q using the results (both raw R and TAU) from GEQRF
  auto infos_orgqr = at::empty({std::max<int64_t>(1, batchCount(self))}, self.options().dtype(kInt));
  AT_DISPATCH_FLOATING_AND_COMPLEX_TYPES(self.scalar_type(), "qr_cpu", [&]{
    apply_orgqr<scalar_t>(q_working_copy, tau_working_copy, infos_orgqr, n_columns_q);
  });
  if (self.dim() > 2) {
    batchCheckErrors(infos_orgqr, "qr_cpu");
  } else {
    singleCheckErrors(infos_orgqr.item().toInt(), "qr_cpu");
  }
  return std::make_tuple(q_working_copy.narrow(-1, 0, n_columns_q), R);
}

std::tuple<Tensor,Tensor> linalg_qr(const Tensor& self, std::string mode) {
  TORCH_CHECK(self.dim() >= 2,
              "qr input should have at least 2 dimensions, but has ", self.dim(), " dimensions instead");
  return at::_linalg_qr_helper(self, mode);
}

std::tuple<Tensor&,Tensor&> linalg_qr_out(Tensor& Q, Tensor& R, const Tensor& self, std::string mode) {
  TORCH_CHECK(self.dim() >= 2,
              "torch.linalg.qr: input should have at least 2 dimensions, but has ", self.dim(), " dimensions instead");
  checkSameDevice("torch.linalg.qr", Q, self, "Q");
  checkSameDevice("torch.linalg.qr", R, self, "R");
  checkLinalgCompatibleDtype("torch.linalg.qr", Q, self, "Q");
  checkLinalgCompatibleDtype("torch.linalg.qr", R, self, "R");
  Tensor Q_tmp, R_tmp;
  std::tie(Q_tmp, R_tmp) = at::_linalg_qr_helper(self, mode);
  at::native::resize_output(Q, Q_tmp.sizes());
  Q.copy_(Q_tmp);
  at::native::resize_output(R, R_tmp.sizes());
  R.copy_(R_tmp);
  return std::tuple<Tensor&, Tensor&>(Q, R);
}

std::tuple<Tensor,Tensor> qr(const Tensor& self, bool some) {
  std::string mode = some ? "reduced" : "complete";
  return at::linalg_qr(self, mode);
}

std::tuple<Tensor&,Tensor&> qr_out(const Tensor& self, bool some, Tensor& Q, Tensor& R) {
  std::string mode = some ? "reduced" : "complete";
  return at::linalg_qr_out(Q, R, self, mode);
}

// ~~~~~~~~~~~~~~~~~~~~~~~~~~~~~~~~~~ orgqr ~~~~~~~~~~~~~~~~~~~~~~~~~~~~~~~~~~~~~~

DEFINE_DISPATCH(orgqr_stub);

/*
  The householder_product (orgqr) function allows reconstruction of an orthogonal (or unitary) matrix Q,
  from a sequence of elementary reflectors, such as is produced by the geqrf function.

  Args:
  * `input` - Tensor with the directions of the elementary reflectors below the diagonal.
  * `tau` - Tensor containing the magnitudes of the elementary reflectors.
  * `result` - result Tensor, which will contain the orthogonal (or unitary) matrix Q.
  * `infos` - Tensor to store LAPACK/MAGMA error codes

  For further details, please see the LAPACK/MAGMA documentation.
*/
Tensor& householder_product_out_info(const Tensor& input, const Tensor& tau, Tensor& result, Tensor& infos) {
  TORCH_INTERNAL_ASSERT(input.dim() >= 2);
  TORCH_INTERNAL_ASSERT(input.size(-2) >= input.size(-1));
  TORCH_INTERNAL_ASSERT(input.size(-1) >= tau.size(-1));

  TORCH_INTERNAL_ASSERT(input.scalar_type() == tau.scalar_type());
  TORCH_INTERNAL_ASSERT(input.device() == tau.device());

  TORCH_INTERNAL_ASSERT(result.scalar_type() == input.scalar_type());
  TORCH_INTERNAL_ASSERT(result.device() == input.device());

  TORCH_INTERNAL_ASSERT(infos.scalar_type() == at::kInt);
  TORCH_INTERNAL_ASSERT(infos.device() == input.device());
  TORCH_INTERNAL_ASSERT(infos.numel() == std::max<int64_t>(1, batchCount(input)));

  // if result has no elements we can modify it
  if (result.numel() == 0) {
    at::native::resize_as_(result, input.transpose(-2, -1), MemoryFormat::Contiguous);
    result.transpose_(-2, -1);
  }

  // result tensor must be in batched column major order (Fortran contiguous)
  TORCH_INTERNAL_ASSERT(result.transpose(-2, -1).is_contiguous());
  TORCH_INTERNAL_ASSERT(result.sizes().equals(input.sizes()));

  // tau tensor must be contiguous
  Tensor tau_ = tau;
  if (!tau.is_contiguous()) {
    tau_ = at::empty(tau.sizes(), tau.options(), MemoryFormat::Contiguous);
    tau_.copy_(tau);
  }

  // orgqr_stub (apply_orgqr) performs calculations in-place and result must be a copy of input
  result.copy_(input);

  // infos must be contiguous
  TORCH_INTERNAL_ASSERT(infos.is_contiguous());
  infos.fill_(0);

  auto n = input.size(-1);
  result = orgqr_stub(result.device().type(), result, tau_, infos, n);
  return result;
}

Tensor& linalg_householder_product_out(const Tensor& input, const Tensor& tau, Tensor& result) {
  TORCH_CHECK(input.dim() >= 2, "torch.linalg.householder_product: input must have at least 2 dimensions.");
  TORCH_CHECK(
      input.size(-2) >= input.size(-1),
      "torch.linalg.householder_product: input.shape[-2] must be greater than or equal to input.shape[-1]");
  TORCH_CHECK(
      input.size(-1) >= tau.size(-1),
      "torch.linalg.householder_product: input.shape[-1] must be greater than or equal to tau.shape[-1]");

  TORCH_CHECK(
      input.dim() - tau.dim() == 1,
      "torch.linalg.householder_product: Expected tau to have one dimension less than input, but got tau.ndim equal to ",
      tau.dim(),
      " and input.ndim is equal to ",
      input.dim());
  if (input.dim() > 2) {
    auto expected_batch_tau_shape = IntArrayRef(input.sizes().data(), input.dim() - 2); // input.shape[:-2]
    auto actual_batch_tau_shape = IntArrayRef(tau.sizes().data(), tau.dim() - 1); // tau.shape[:-1]
    TORCH_CHECK(
        actual_batch_tau_shape.equals(expected_batch_tau_shape),
        "torch.linalg.householder_product: Expected batch dimensions of tau to be equal to input.shape[:-2], but got ",
        actual_batch_tau_shape);
  }

  TORCH_CHECK(
      tau.scalar_type() == input.scalar_type(),
      "torch.linalg.householder_product: tau dtype ",
      tau.scalar_type(),
      " does not match input dtype ",
      input.scalar_type());
  TORCH_CHECK(
      input.device() == tau.device(),
      "torch.linalg.householder_product: Expected input and tau to be on the same device, but found input on ",
      input.device(),
      " and tau on ",
      tau.device(),
      " instead.");

  checkSameDevice("torch.linalg.householder_product", result, input);
  checkLinalgCompatibleDtype("torch.linalg.householder_product", result, input);

  // TODO: uncomment the following when passing incorrectly sized 'result' is not allowed
  // if (result.numel() != 0) {
  //   // Resize messes up the strides, so let's not use at::native::resize_output
  //   TORCH_CHECK(result.sizes().equals(input.sizes()),
  //   "result shape ", result.sizes(), " does not match input shape ", input.sizes());
  // }

  // cuSOLVER and MAGMA are used for CUDA inputs and cuSOLVER requires 'infos' to reside in GPU memory
  // MAGMA path doesn't use it
  auto infos = at::empty({std::max<int64_t>(1, batchCount(input))}, input.options().dtype(kInt));

  bool result_input_same_type = (result.scalar_type() == input.scalar_type());
  bool result_equal_expected_shape = result.sizes().equals(input.sizes());
  bool is_batched_column_major = false;
  if (result.dim() >= 2) {
    is_batched_column_major = result.transpose(-2, -1).is_contiguous();
  }

  // if result is not empty and not in batched column major format
  bool copy_needed = (result.numel() != 0 && !is_batched_column_major);
  copy_needed |= !result_input_same_type;  // or result does not have the same dtype as input
  copy_needed |= (result.numel() != 0 && !result_equal_expected_shape); // or result does not have the expected shape
  // we have to allocate a temporary tensor
  if (copy_needed) {
    Tensor result_tmp = at::empty({0}, input.options());
    result_tmp = householder_product_out_info(input, tau, result_tmp, infos);
    at::native::resize_output(result, result_tmp.sizes());
    result.copy_(result_tmp);
  } else {
    // use result's storage directly
    result = householder_product_out_info(input, tau, result, infos);
  }

  // Now check LAPACK/MAGMA error codes
  if (result.dim() > 2) {
    batchCheckErrors(infos, "torch.linalg.householder_product");
  } else {
    singleCheckErrors(infos.item().toInt(), "torch.linalg.householder_product");
  }
  return result;
}

Tensor linalg_householder_product(const Tensor& input, const Tensor& tau) {
  Tensor result = at::empty({0}, input.options());
  result = at::linalg_householder_product_outf(input, tau, result);
  return result;
}

// torch.orgqr is an alias of torch.linalg.householder_product
// torch.linalg.householder_product is the preferred new function
Tensor& orgqr_out(const Tensor& input, const Tensor& tau, Tensor& result) {
  return at::linalg_householder_product_outf(input, tau, result);
}

Tensor orgqr(const Tensor& input, const Tensor& tau) {
  return at::linalg_householder_product(input, tau);
}

// ~~~~~~~~~~~~~~~~~~~~~~~~~~~~~~~~~~ syevd ~~~~~~~~~~~~~~~~~~~~~~~~~~~~~~~~~~~~~~

// This function computes eigenvalues 'w' and eigenvectors 'v' of the input that is stored initially in 'v'
// The computation is done in-place: 'v' stores the input and will be overwritten, 'w' should be an allocated empty array
// compute_v controls whether eigenvectors should be computed
// uplo_str controls the portion of input matrix to consider in computations, allowed values are "u", "U", "l", "L"
// infos is used to store information for possible checks for error
// This function doesn't do any error checks and it's assumed that every argument is valid
template <typename scalar_t>
static void apply_syevd(Tensor& w, Tensor& v, bool compute_v, const std::string& uplo_str, std::vector<int64_t>& infos) {
#ifndef USE_LAPACK
  AT_ERROR("syevd: LAPACK library not found in compilation");
#else
  using value_t = typename c10::scalar_value_type<scalar_t>::type;

  auto v_data = v.data_ptr<scalar_t>();
  auto w_data = w.data_ptr<value_t>();
  auto v_matrix_stride = matrixStride(v);
  auto w_stride = w.size(-1);
  auto batch_size = batchCount(v);
  auto n = v.size(-1);
  auto lda = std::max(int64_t{1}, n);

  // NumPy allows lowercase input for UPLO argument
  // It is assumed that uplo_str is either "U" or "L"
  char uplo = std::toupper(uplo_str[0]);
  char jobz = compute_v ? 'V' : 'N';

  // Using 'int' instead of int32_t or int64_t is consistent with the current LAPACK interface
  // It really should be changed in the future to something like lapack_int that depends on the specific LAPACK library that is linked
  // or switch to supporting only 64-bit indexing by default.
  int info;
  int lwork = -1;
  int lrwork = -1;
  int liwork = -1;
  scalar_t work_query;
  value_t rwork_query;
  int iwork_query;

  // Run lapackSyevd once, first to get the optimum work size.
  // Since we deal with batches of matrices with the same dimensions, doing this outside
  // the main loop saves (batch_size - 1) workspace queries which would provide the same result
  // and (batch_size - 1) calls to allocate and deallocate workspace using at::empty()
  lapackSyevd<scalar_t, value_t>(jobz, uplo, n, v_data, lda, w_data, &work_query, lwork, &rwork_query, lrwork, &iwork_query, liwork, &info);

  lwork = std::max<int>(1, real_impl<scalar_t, value_t>(work_query));
  Tensor work = at::empty({lwork}, v.options());
  liwork = std::max<int>(1, iwork_query);
  Tensor iwork = at::empty({liwork}, at::kInt);

  Tensor rwork;
  value_t* rwork_data = nullptr;
  if (isComplexType(at::typeMetaToScalarType(v.dtype()))) {
    lrwork = std::max<int>(1, rwork_query);
    rwork = at::empty({lrwork}, w.options());
    rwork_data = rwork.data_ptr<value_t>();
  }

  // Now call lapackSyevd for each matrix in the batched input
  for (const auto i : c10::irange(batch_size)) {
    scalar_t* v_working_ptr = &v_data[i * v_matrix_stride];
    value_t* w_working_ptr = &w_data[i * w_stride];
    lapackSyevd<scalar_t, value_t>(jobz, uplo, n, v_working_ptr, lda, w_working_ptr, work.data_ptr<scalar_t>(), lwork, rwork_data, lrwork, iwork.data_ptr<int>(), liwork, &info);
    infos[i] = info;
    // The current behaviour for Linear Algebra functions to raise an error if something goes wrong or input doesn't satisfy some requirement
    // therefore return early since further computations will be wasted anyway
    if (info != 0) {
      return;
    }
  }
#endif
}

// This function computes eigenvalues 'w' and eigenvectors 'v' of the tensor 'self'
// compute_eigenvectors controls whether eigenvectors should be computed
// uplo controls the portion of input matrix to consider in computations, allowed values are "u", "U", "l", "L"
// This function prepares correct input for 'apply_syevd' and checks for possible errors using 'infos'
std::tuple<Tensor, Tensor> _syevd_helper_cpu(const Tensor& self, bool compute_eigenvectors, std::string uplo) {
  std::vector<int64_t> infos(batchCount(self), 0);

  auto self_sizes = self.sizes().vec();
  self_sizes.pop_back();
  ScalarType dtype = toValueType(typeMetaToScalarType(self.dtype()));
  auto eigvals = at::empty(self_sizes, self.options().dtype(dtype));

  auto eigvecs = cloneBatchedColumnMajor(self);
  AT_DISPATCH_FLOATING_AND_COMPLEX_TYPES(self.scalar_type(), "syevd_cpu", [&]{
    apply_syevd<scalar_t>(eigvals, eigvecs, compute_eigenvectors, uplo, infos);
  });

  if (self.dim() > 2) {
    batchCheckErrors(infos, "syevd_cpu");
  } else {
    singleCheckErrors(infos[0], "syevd_cpu");
  }
  if (compute_eigenvectors) {
    return std::tuple<Tensor, Tensor>(eigvals, eigvecs);
  } else {
    return std::tuple<Tensor, Tensor>(eigvals, at::empty({0}, self.options()));
  }
}

std::tuple<Tensor, Tensor> linalg_eigh(const Tensor& self, std::string uplo) {
  squareCheckInputs(self);
  checkUplo(uplo);
  return at::_syevd_helper(self, /*compute_eigenvectors=*/true, uplo);
}

// TODO: it's possible to make the _out variant to be a primal function and implement linalg_eigh on top of _out
// TODO: implement _out variant avoiding copy and using already allocated storage directly
std::tuple<Tensor&, Tensor&> linalg_eigh_out(Tensor& eigvals, Tensor& eigvecs, const Tensor& self, std::string uplo) {
  checkSameDevice("linalg_eigh", eigvecs, self, "eigenvectors");
  checkSameDevice("linalg_eigh", eigvals, self, "eigenvalues");
  checkLinalgCompatibleDtype("linalg_eigh", eigvecs, self, "eigenvectors");

  // eigenvalues are always real-valued here
  ScalarType real_dtype = toValueType(self.scalar_type());
  checkLinalgCompatibleDtype("linalg_eigh", eigvals.scalar_type(), real_dtype, "eigenvalues");

  Tensor eigvals_tmp, eigvecs_tmp;
  std::tie(eigvals_tmp, eigvecs_tmp) = at::linalg_eigh(self, uplo);

  at::native::resize_output(eigvals, eigvals_tmp.sizes());
  eigvals.copy_(eigvals_tmp);
  at::native::resize_output(eigvecs, eigvecs_tmp.sizes());
  eigvecs.copy_(eigvecs_tmp);

  return std::tuple<Tensor&, Tensor&>(eigvals, eigvecs);
}

Tensor linalg_eigvalsh(const Tensor& self, std::string uplo) {
  squareCheckInputs(self);
  checkUplo(uplo);
  Tensor eigvals, eigvecs;
  std::tie(eigvals, eigvecs) = at::_syevd_helper(self, /*compute_eigenvectors=*/false, uplo);
  return eigvals;
}

// TODO: it's possible to make the _out variant to be a primal function and implement linalg_eigvalsh on top of _out
// TODO: implement _out variant avoiding copy and using already allocated storage directly
Tensor& linalg_eigvalsh_out(Tensor& result, const Tensor& self, std::string uplo) {
  checkSameDevice("linalg_eigvalsh", result, self);
  ScalarType real_dtype = toValueType(self.scalar_type());
  checkLinalgCompatibleDtype("linalg_eigvalsh", result.scalar_type(), real_dtype);

  Tensor result_tmp = at::linalg_eigvalsh(self, uplo);

  at::native::resize_output(result, result_tmp.sizes());
  result.copy_(result_tmp);

  return result;
}

// ~~~~~~~~~~~~~~~~~~~~~~~~~~~~~~~~~~ symeig ~~~~~~~~~~~~~~~~~~~~~~~~~~~~~~~~~~~~~

template <typename scalar_t>
static void apply_symeig(Tensor& self, Tensor& eigvals, bool eigenvectors, bool upper, std::vector<int64_t>& infos) {
#ifndef USE_LAPACK
  AT_ERROR("symeig: LAPACK library not found in compilation");
#else
  using value_t = typename c10::scalar_value_type<scalar_t>::type;
  auto self_data = self.data_ptr<scalar_t>();
  auto eigvals_data = eigvals.data_ptr<value_t>();
  auto self_matrix_stride = matrixStride(self);
  auto eigvals_stride = eigvals.size(-1);
  auto batch_size = batchCount(self);
  auto n = self.size(-1);

  char uplo = upper ? 'U' : 'L';
  char jobz = eigenvectors ? 'V' : 'N';

  int info;
  // Run once, first to get the optimum work size.
  // Since we deal with batches of matrices with the same dimensions, doing this outside
  // the loop saves (batch_size - 1) workspace queries which would provide the same result
  // and (batch_size - 1) calls to allocate and deallocate workspace using at::empty()
  int lwork = -1;
  scalar_t wkopt;

  Tensor rwork;
  value_t* rwork_data = nullptr;
  if (isComplexType(at::typeMetaToScalarType(self.dtype()))) {
    int64_t lrwork = std::max(int64_t(1), 3 * n - 2);
    ScalarType dtype = toValueType(typeMetaToScalarType(self.dtype()));
    rwork = at::empty({lrwork}, self.options().dtype(dtype));
    rwork_data = rwork.data_ptr<value_t>();
  }

  lapackSymeig<scalar_t, value_t>(jobz, uplo, n, self_data, n, eigvals_data, &wkopt, lwork, rwork_data, &info);
  lwork = std::max<int>(1, real_impl<scalar_t, value_t>(wkopt));
  Tensor work = at::empty({lwork}, self.options());

  for (const auto i : c10::irange(batch_size)) {
    scalar_t* self_working_ptr = &self_data[i * self_matrix_stride];
    value_t* eigvals_working_ptr = &eigvals_data[i * eigvals_stride];

    // now compute the eigenvalues and the eigenvectors (optionally)
    lapackSymeig<scalar_t, value_t>(jobz, uplo, n, self_working_ptr, n, eigvals_working_ptr, work.data_ptr<scalar_t>(), lwork, rwork_data, &info);
    infos[i] = info;
    if (info != 0) {
      return;
    }
  }
#endif
}

std::tuple<Tensor, Tensor> _symeig_helper_cpu(const Tensor& self, bool eigenvectors, bool upper) {
  std::vector<int64_t> infos(batchCount(self), 0);

  auto self_sizes = self.sizes().vec();
  self_sizes.pop_back();
  ScalarType dtype = toValueType(typeMetaToScalarType(self.dtype()));
  auto eigvals = at::empty(self_sizes, self.options().dtype(dtype));

  if (self.numel() == 0) {
    return std::tuple<Tensor, Tensor>(eigvals, at::empty_like(self, LEGACY_CONTIGUOUS_MEMORY_FORMAT));
  }

  auto self_working_copy = cloneBatchedColumnMajor(self);
  AT_DISPATCH_FLOATING_AND_COMPLEX_TYPES(self.scalar_type(), "symeig_cpu", [&]{
    apply_symeig<scalar_t>(self_working_copy, eigvals, eigenvectors, upper, infos);
  });

  if (self.dim() > 2) {
    batchCheckErrors(infos, "symeig_cpu");
  } else {
    singleCheckErrors(infos[0], "symeig_cpu");
  }
  if (eigenvectors) {
    return std::tuple<Tensor, Tensor>(eigvals, self_working_copy);
  } else {
    return std::tuple<Tensor, Tensor>(eigvals, at::empty({0}, self.options()));
  }
}

std::tuple<Tensor, Tensor> symeig(const Tensor& self, bool eigenvectors, bool upper) {
  squareCheckInputs(self);
  return at::_symeig_helper(self, eigenvectors, upper);
}

std::tuple<Tensor&, Tensor&> symeig_out(const Tensor& self, bool eigenvectors, bool upper, Tensor& vals, Tensor& vecs) {
  checkSameDevice("symeig", vals, self, "eigenvalues");
  checkSameDevice("symeig", vecs, self, "eigenvectors");
  checkLinalgCompatibleDtype("symeig", vecs, self, "eigenvectors");
  // eigenvalues are always real-valued here
  ScalarType real_dtype = toValueType(self.scalar_type());
  checkLinalgCompatibleDtype("symeig", vals.scalar_type(), real_dtype, "eigenvalues");

  Tensor vals_tmp, vecs_tmp;
  std::tie(vals_tmp, vecs_tmp) = at::symeig(self, eigenvectors, upper);

  at::native::resize_output(vals, vals_tmp.sizes());
  at::native::resize_output(vecs, vecs_tmp.sizes());
  vals.copy_(vals_tmp);
  vecs.copy_(vecs_tmp);
  return std::tuple<Tensor&, Tensor&>(vals, vecs);
}

// ~~~~~~~~~~~~~~~~~~~~~~~~~~~~~~~~~~~~ eig ~~~~~~~~~~~~~~~~~~~~~~~~~~~~~~~~~~~~~~

DEFINE_DISPATCH(eig_stub);

std::tuple<Tensor&, Tensor&> eig_out(const Tensor& self, bool eigenvectors, Tensor& e, Tensor& v) {
  TORCH_CHECK(self.dim() == 2, "input should be 2 dimensional");
  TORCH_CHECK(self.size(0) == self.size(1), "input should be square");
  TORCH_CHECK(self.isfinite().all().item<bool>(), "input should not contain infs or NaNs");
  checkSameDevice("torch.eig", e, self, "eigenvalues");
  checkLinalgCompatibleDtype("torch.eig", e, self, "eigenvalues");
  if (eigenvectors) {
    checkSameDevice("torch.eig", v, self, "eigenvectors");
    checkLinalgCompatibleDtype("torch.eig", v, self, "eigenvectors");
  }
  int64_t n = self.size(-1);

  if (isComplexType(at::typeMetaToScalarType(self.dtype()))) {
      at::native::resize_output(e, {n});
  } else {
      at::native::resize_output(e, {n, 2});
  }
  if (eigenvectors) {
      at::native::resize_output(v, self.sizes());
  }

  // optimization: if self is empty, we can immediately return the empty
  // tensors, instead of getting empty tensors from eig_helper
  if (self.numel() == 0) {
      return std::tuple<Tensor&, Tensor&>(e, v);
  }

  Tensor vals_, vecs_;
  std::tie(vals_, vecs_) = eig_stub(self.device().type(), self, eigenvectors);
  e.copy_(vals_);
  if (eigenvectors) {
    v.copy_(vecs_);
  }
  return std::tuple<Tensor&, Tensor&>(e, v);
}

std::tuple<Tensor,Tensor> eig(const Tensor& self, bool eigenvectors) {
  Tensor e = at::empty({0}, self.options());
  Tensor v = at::empty({0}, self.options());
  at::eig_out(e, v, self, eigenvectors);
  return std::tuple<Tensor, Tensor>(e, v);
}

// ~~~~~~~~~~~~~~~~~~~~~~~~~~~~~~~~~~~~ svd ~~~~~~~~~~~~~~~~~~~~~~~~~~~~~~~~~~~~~~

template <typename scalar_t>
static void apply_svd(Tensor& self, Tensor& U, Tensor& S, Tensor& VT,
                      char jobz, std::vector<int64_t>& infos) {
#ifndef USE_LAPACK
  AT_ERROR("svd: LAPACK library not found in compilation");
#else
  using value_t = typename c10::scalar_value_type<scalar_t>::type;
  auto self_data = self.data_ptr<scalar_t>();
  auto U_data = U.data_ptr<scalar_t>();
  auto S_data = S.data_ptr<value_t>();
  auto VT_data = VT.data_ptr<scalar_t>();
  auto self_stride = matrixStride(self);
  auto U_stride = matrixStride(U);
  auto S_stride = S.size(-1);
  auto VT_stride = matrixStride(VT);
  auto batchsize = batchCount(self);

  int info;
  auto m = self.size(-2);
  auto n = self.size(-1);
  auto lda = std::max<int64_t>(1, m);
  auto ldvt = std::max<int64_t>(1, n);
  auto mn = std::min(m, n);
  Tensor iwork = at::empty({8 * mn}, at::kInt);
  auto iwork_data = iwork.data_ptr<int>();
  Tensor rwork;
  value_t* rwork_data = nullptr;
  if (isComplexType(at::typeMetaToScalarType(self.dtype()))) {
    auto lrwork  = computeLRWorkDim(jobz, m, n);
    // rwork is an array of floats or doubles depending on the type
    rwork = at::empty({std::max(int64_t(1), lrwork)}, at::typeMetaToScalarType(S.dtype()));
    rwork_data = rwork.data_ptr<value_t>();
  }

  // Run once, first to get the optimum work size.
  // Since we deal with batches of matrices with the same dimensions, doing this outside
  // the loop saves (batch_size - 1) workspace queries which would provide the same result
  // and (batch_size - 1) calls to allocate and deallocate workspace using at::empty()
  int lwork = -1;
  scalar_t wkopt;
  lapackSvd<scalar_t, value_t>(jobz, m, n, self_data, lda, S_data, U_data, lda, VT_data, ldvt, &wkopt, lwork, rwork_data, iwork_data, &info);
  lwork = std::max<int>(1, real_impl<scalar_t, value_t>(wkopt));
  Tensor work = at::empty({lwork}, self.options());
  auto work_data = work.data_ptr<scalar_t>();

  for (const auto i : c10::irange(batchsize)) {
    scalar_t* self_working_ptr = &self_data[i * self_stride];
    value_t* S_working_ptr = &S_data[i * S_stride];
    scalar_t* U_working_ptr = &U_data[i * U_stride];
    scalar_t* VT_working_ptr = &VT_data[i * VT_stride];

    // Compute S, U (optionally) and VT (optionally)
    lapackSvd<scalar_t, value_t>(jobz, m, n, self_working_ptr, lda,
                        S_working_ptr, U_working_ptr, lda, VT_working_ptr, ldvt, work_data, lwork, rwork_data, iwork_data, &info);
    infos[i] = info;
    if (info != 0) {
      return;
    }
  }
#endif
}

std::tuple<Tensor, Tensor, Tensor> _svd_helper_cpu(const Tensor& self, bool some, bool compute_uv) {
  std::vector<int64_t> infos(batchCount(self), 0);
  int64_t m = self.size(-2), n = self.size(-1);
  int64_t k = std::min(m, n);

  char jobz = compute_uv ? (some ? 'S' : 'A') : 'N';

  Tensor U_working_copy, S_working_copy, VT_working_copy;
  std::tie(U_working_copy, S_working_copy, VT_working_copy) = _create_U_S_VT(self, some, compute_uv);

  auto self_working_copy = cloneBatchedColumnMajor(self);

  AT_DISPATCH_FLOATING_AND_COMPLEX_TYPES(self.scalar_type(), "svd_cpu", [&]{
    apply_svd<scalar_t>(self_working_copy, U_working_copy, S_working_copy, VT_working_copy, jobz, infos);
  });

  if (self.dim() > 2) {
    batchCheckErrors(infos, "svd_cpu");
  } else {
    singleCheckErrors(infos[0], "svd_cpu");
  }

  if (!compute_uv) {
    VT_working_copy.zero_();
    U_working_copy.zero_();
  }

  if (some) {
    VT_working_copy = VT_working_copy.narrow(-2, 0, k);
  }

  // so far we have computed VT, but torch.svd returns V instead. Adjust accordingly.
  // Note that the 'apply_svd' routine returns VT = V^T (for real inputs) or VT = V^H (for complex inputs), not V.
  VT_working_copy = VT_working_copy.conj();
  VT_working_copy.transpose_(-2, -1);
  return std::make_tuple(U_working_copy, S_working_copy, VT_working_copy);
}

std::tuple<Tensor, Tensor, Tensor> svd(const Tensor& self, bool some, bool compute_uv) {
  TORCH_CHECK(self.dim() >= 2,
              "svd input should have at least 2 dimensions, but has ", self.dim(), " dimensions instead");
  return at::_svd_helper(self, some, compute_uv);
}

std::tuple<Tensor&, Tensor&, Tensor&> svd_out(const Tensor& self, bool some, bool compute_uv, Tensor& U, Tensor& S, Tensor& V) {
  checkSameDevice("svd", U, self, "U");
  checkSameDevice("svd", S, self, "S");
  checkSameDevice("svd", V, self, "V");
  checkLinalgCompatibleDtype("svd", U, self, "U");
  checkLinalgCompatibleDtype("svd", V, self, "V");
  // singular values are always real-valued here
  ScalarType real_dtype = toValueType(self.scalar_type());
  checkLinalgCompatibleDtype("svd", S.scalar_type(), real_dtype, "S");

  Tensor U_tmp, S_tmp, V_tmp;
  std::tie(U_tmp, S_tmp, V_tmp) = at::_svd_helper(self, some, compute_uv);

  at::native::resize_output(U, U_tmp.sizes());
  at::native::resize_output(S, S_tmp.sizes());
  at::native::resize_output(V, V_tmp.sizes());
  U.copy_(U_tmp);
  S.copy_(S_tmp);
  V.copy_(V_tmp);
  return std::tuple<Tensor&, Tensor&, Tensor&>(U, S, V);
}

// ~~~~~~~~~~~~~~~~~~~~~~~~~~~~~~~~~ linalg_svd ~~~~~~~~~~~~~~~~~~~~~~~~~~~~~~~~~~

/* torch.linalg.svd, implemented in terms of torch.svd. There are two main
   differences:

    1. the 2nd parameter is bool some=True, which if effectively the opposite
       of full_matrices=True

    2. svd returns V, while linalg.svd returns VT = V^T (for real inputs) or VT = V^H (for complex inputs).
       To accommodate the difference, we transpose() and conj() V upon return
*/

std::tuple<Tensor, Tensor, Tensor> linalg_svd(const Tensor& self, bool full_matrices, bool compute_uv) {
  TORCH_CHECK(self.dim() >= 2,
              "svd input should have at least 2 dimensions, but has ", self.dim(), " dimensions instead");

    bool some = !full_matrices;
    Tensor U, S, V;
    std::tie(U, S, V) = at::_svd_helper(self, some, compute_uv);
    if (compute_uv) {
        Tensor VT = V.conj().transpose(-2, -1);
        return std::make_tuple(U, S, VT);
    } else {
        Tensor empty_U = at::empty({0}, self.options());
        Tensor empty_VT = at::empty({0}, self.options());
        return std::make_tuple(empty_U, S, empty_VT);
    }
}

static void svd_resize_and_copy(const char *name, const Tensor& src, Tensor &dst) {
  TORCH_CHECK(src.device() == dst.device(), "svd output tensor ", name, " is on the wrong device: expected ", src.device(), " got ", dst.device());
  at::native::resize_output(dst, src.sizes());
  dst.copy_(src);
}

std::tuple<Tensor&, Tensor&, Tensor&> linalg_svd_out(Tensor& U, Tensor& S, Tensor& VT,
                                                     const Tensor& self, bool full_matrices, bool compute_uv) {
  checkSameDevice("svd", U, self, "U");
  checkSameDevice("svd", S, self, "S");
  checkSameDevice("svd", VT, self, "VT");
  checkLinalgCompatibleDtype("linalg_svd", U, self, "U");
  checkLinalgCompatibleDtype("linalg_svd", VT, self, "VT");
  // singular values are always real-valued here
  ScalarType real_dtype = toValueType(self.scalar_type());
  checkLinalgCompatibleDtype("linalg_svd", S.scalar_type(), real_dtype, "S");
  Tensor U_tmp, S_tmp, VT_tmp;
  std::tie(U_tmp, S_tmp, VT_tmp) = at::linalg_svd(self, full_matrices, compute_uv);
  svd_resize_and_copy("U", U_tmp, U);
  svd_resize_and_copy("S", S_tmp, S);
  svd_resize_and_copy("V", VT_tmp, VT);
  return std::tuple<Tensor&, Tensor&, Tensor&>(U, S, VT);
}

// ~~~~~~~~~~~~~~~~~~~~~~~~~~~~~~~~~~~ lstsq ~~~~~~~~~~~~~~~~~~~~~~~~~~~~~~~~~~~~~

DEFINE_DISPATCH(lstsq_stub);

/*
  Solves a least squares problem. That is minimizing ||B - A X||.

  Input args:
  * 'input' - Tensor containing batches of m-by-n matrix A.
  * 'other' - Tensor containing batches of max(m, n)-by-nrhs matrix B.
  * 'cond' - relative tolerance for determining rank of A.
  * 'driver' - the name of the LAPACK driver that is used to compute the solution.
  Output args (modified in-place):
  * 'solution' - Tensor to store the solution matrix X.
  * 'residuals' - Tensor to store values of ||B - A X||.
  * 'rank' - Tensor to store the rank of A.
  * 'singular_values' - Tensor to store the singular values of A.
  * 'infos' - Tensor to store error codes of linear algebra math library.

  For further details, please see the LAPACK documentation for GELS/GELSY/GELSS/GELSD routines.
*/
static void linalg_lstsq_out_info(
    Tensor& solution,
    Tensor& residuals,
    Tensor& rank,
    Tensor& singular_values,
    Tensor& infos,
    const Tensor& input,
    const Tensor& other,
    double rcond,
    std::string& driver) {
  // These internal asserts make explicit the assumptions in the implementation
  // Error check with the actual error messages are done on the higher level of
  // the hierarchy of calls
  TORCH_INTERNAL_ASSERT(input.dim() >= 2);
  TORCH_INTERNAL_ASSERT(other.dim() >= 1);

  auto dim_diff = input.dim() - other.dim();
  TORCH_INTERNAL_ASSERT(0 <= dim_diff && dim_diff <= 1);

  TORCH_INTERNAL_ASSERT(input.scalar_type() == other.scalar_type());
  TORCH_INTERNAL_ASSERT(input.device() == other.device());

  TORCH_INTERNAL_ASSERT(solution.scalar_type() == input.scalar_type());
  TORCH_INTERNAL_ASSERT(solution.device() == input.device());

  TORCH_INTERNAL_ASSERT(residuals.device() == input.device());

  TORCH_INTERNAL_ASSERT(rank.scalar_type() == at::kLong);
  TORCH_INTERNAL_ASSERT(rank.device() == input.device());

  auto real_dtype = toValueType(input.scalar_type());
  TORCH_INTERNAL_ASSERT(singular_values.scalar_type() == real_dtype);
  TORCH_INTERNAL_ASSERT(singular_values.device() == input.device());

  TORCH_INTERNAL_ASSERT(infos.scalar_type() == at::kInt);
  TORCH_INTERNAL_ASSERT(infos.device() == input.device());
  TORCH_INTERNAL_ASSERT(infos.numel() == std::max<int64_t>(1, batchCount(input)));
  TORCH_INTERNAL_ASSERT(infos.is_contiguous());

  bool vector_case = linalg_solve_is_vector_rhs(input, other);
  // we need to unsqueeze 'other' because 2-dimensional tensors are expected in the implementation
  Tensor other_2d = vector_case ? other.unsqueeze(-1) : other;

  TORCH_INTERNAL_ASSERT(input.size(-2) == other_2d.size(-2));

  std::vector<int64_t> expected_solution_shape = broadcast_batch_size(input, other_2d, input.dim() - 2);
  // the actual shape of the shape of the solution returned in (*, n,) or (*, n, nrhs)
  // but LAPACK requires extra dimensions so the expected shape is (*, max(m, n),) or (*, max(m, n), nrhs)
  auto m = input.size(-2);
  auto n = input.size(-1);
  auto nrhs = other.size(-1);
  expected_solution_shape.push_back(std::max(m, n));
  if (!vector_case) {
    expected_solution_shape.push_back(nrhs);
  }

  // if 'solution' has no elements we can modify it
  if (solution.numel() == 0) {
    if (vector_case) {
      solution.resize_(expected_solution_shape, MemoryFormat::Contiguous);
    } else {
      auto shape_transposed = expected_solution_shape;
      std::swap(shape_transposed.end()[-1], shape_transposed.end()[-2]);
      solution.resize_(shape_transposed, MemoryFormat::Contiguous);
      solution.transpose_(-2, -1);
    }
  }

  // if 'solution' is non-empty it must have the expected shape
  TORCH_INTERNAL_ASSERT(solution.sizes().equals(expected_solution_shape));

  // 'solution' must be in batched column major order (Fortran contiguous) for 2D inputs
  // or C contiguous for 1D input
  if (vector_case) {
    TORCH_INTERNAL_ASSERT(solution.is_contiguous());
  } else {
    TORCH_INTERNAL_ASSERT(solution.transpose(-2, -1).is_contiguous());
  }

  // for 1-dimensional 'other', we need to unsqueeze the 'solution' before passing to "apply_solve"
  if (vector_case) {
    solution = solution.unsqueeze_(-1);
  }

  // _linalg_lstsq_helper_ performs calculations in-place and 'solution' must be a copy of other_2d
  solution.narrow(-2, 0, other_2d.size(-2)).copy_(other_2d);

  // if 'rank' is empty we might resize it
  auto input_batch_shape = IntArrayRef(input.sizes().cbegin(), input.sizes().cend() - 2);
  if (rank.numel() == 0 && driver != "gels") { // gels driver doesn't set 'rank'
    rank.resize_(input_batch_shape, MemoryFormat::Contiguous);
  }

  // if 'rank' is non-empty it must have the expected shape and be contiguous
  if (driver != "gels") {
    TORCH_INTERNAL_ASSERT(rank.sizes().equals(input_batch_shape));
    TORCH_INTERNAL_ASSERT(rank.is_contiguous());
  }

  // if 'singular_values' is empty we might resize it
  auto singular_values_shape = input_batch_shape.vec();
  singular_values_shape.push_back(std::min(m, n));
  if (singular_values.numel() == 0 && (driver == "gelsd" || driver == "gelss")) {
    singular_values.resize_(singular_values_shape, MemoryFormat::Contiguous);
  }

  // if 'singular_values' is non-empty it must have the expected shape and be contiguous
  if (driver == "gelsd" || driver == "gelss") {
    TORCH_INTERNAL_ASSERT(singular_values.sizes().equals(singular_values_shape));
    TORCH_INTERNAL_ASSERT(singular_values.is_contiguous());
  }

  // 'input' is modified in-place so we need a column-major copy
  auto input_working_copy = copyBatchedColumnMajor(input);

  // now the actual call that computes the result in-place (apply_lstsq)
<<<<<<< HEAD
  lstsq_stub(input.device().type(), input_working_copy, solution, rank, singular_values, infos, rcond, driver);
=======
  at::_lstsq_helper_(solution, rank, singular_values, infos, input_working_copy, rcond, driver);
>>>>>>> 7b4eba57

  // residuals are available only if m > n and drivers other than gelsy used
  if (m > n && driver != "gelsy") {
    // if the driver is gelss or gelsd then the residuals are available only if rank == n
    bool compute_residuals = true;
    if (driver != "gels") {
      if (input.dim() == 2) {
        compute_residuals = (rank.item().toInt() == n);
      } else {
        // if any of the computed ranks in equal to n then do the computation of residuals
        compute_residuals = at::any(rank == n).item().toBool();
      }
    }
    if (compute_residuals) {
      // LAPACK stores residuals data for postprocessing in rows n:(m-n)
      auto raw_residuals = solution.narrow(/*dim=*/-2, /*start=*/n, /*length*/m - n);
      if (raw_residuals.is_complex()) {
        // in-place abs is not supported for complex tensors
        raw_residuals = raw_residuals.abs();
        raw_residuals.pow_(2);
      } else {
        raw_residuals.abs_().pow_(2);
      }
      at::sum_out(residuals, raw_residuals, /*dim=*/-2, /*keepdim=*/false, /*dtype*/real_dtype);

      // if at::any(rank != n) then the residuals for i-th batch with rank[i] != n are not available
      // and the computed result is not meaningful, we fill it with INFINITY as we cannot resize it to (0,) shape
      if (driver != "gels") {
        residuals.masked_fill_((rank != n).unsqueeze_(-1), INFINITY);
      }
    }
  }
  solution = solution.narrow(/*dim=*/-2, /*start=*/0, /*length*/n);
  if (m == 0) {
    solution.zero_();
  }

  // for 1-dimensional 'other', we need to squeeze the solution after "apply_lstsq"
  if (vector_case) {
    solution = solution.squeeze_(-1);
  }
}

static std::string get_default_lstsq_driver(c10::optional<std::string> driver, const Tensor& input) {
  // if `driver` is empty, we use `driver_opt` to be set to
  // c10::nullopt if working with CUDA tensors,
  // otherwise to "gelsy" driver.
  // CUDA tensors are treated specially because MAGMA
  // has only 'gels' driver supported.
  c10::optional<std::string> driver_opt = driver;
  std::string driver_str;
  // check whether the user provided name is a valid driver name
  if (driver.has_value()) {
    driver_str = driver.value();
    // convert `driver_str` to lower case inplace.
    std::transform(driver_str.begin(), driver_str.end(), driver_str.begin(),
      [](unsigned char c) { return std::tolower(c); });
    static std::unordered_set<std::string> allowed_drivers = {
      "gels", "gelsy", "gelsd", "gelss"
    };
    if (input.device() == at::kCPU) {
      TORCH_CHECK(
        allowed_drivers.find(driver_str) != allowed_drivers.end(),
        "torch.linalg.lstsq: parameter `driver` should be one of "
        "(gels, gelsy, gelsd, gelss)"
      );
    } else { // else if (input.is_cuda())
      TORCH_CHECK(
        driver_str == "gels",
        "torch.linalg.lstsq: `driver` other than `gels` is not supported on CUDA"
      );
    }
  } else {
    // if driver name is not provided, set to default 'gelsy' if on CPU,
    // or to `gels` if on CUDA.
    driver_str = input.is_cuda() ? "gels" : "gelsy";
  }
  return driver_str;
}

std::tuple<Tensor&, Tensor&, Tensor&, Tensor&> linalg_lstsq_out(
    const Tensor& input,
    const Tensor& other,
    c10::optional<double> rcond,
    c10::optional<std::string> driver,
    Tensor& solution,
    Tensor& residuals,
    Tensor& rank,
    Tensor& singular_values) {
  TORCH_CHECK(input.dim() >= 2, "torch.linalg.lstsq: input must have at least 2 dimensions.");
  TORCH_CHECK(other.dim() >= 1, "torch.linalg.lstsq: other must have at least 1 dimension.");
  TORCH_CHECK(
      input.scalar_type() == other.scalar_type(),
      "torch.linalg.lstsq: Expected input and other to have the same dtype, but got input's dtype ",
      input.scalar_type(),
      " and other's dtype ",
      other.scalar_type());

  auto dim_diff = input.dim() - other.dim();
  TORCH_CHECK(
      0 <= dim_diff && dim_diff <= 1,
      "torch.linalg.lstsq: input.dim() must be greater or equal to other.dim() and (input.dim() - other.dim()) <= 1");
  Tensor other_2d = dim_diff ? other.unsqueeze(-1) : other;
  TORCH_CHECK(
      input.size(-2) == other_2d.size(-2),
      dim_diff ? "torch.linalg.lstsq: input.size(-2) should match other.size(-1)"
               : "torch.linalg.lstsq: input.size(-2) should match other.size(-2)");

  checkSameDevice("torch.linalg.lstsq", other, input, "other");
  checkSameDevice("torch.linalg.lstsq", solution, input, "solution");
  checkSameDevice("torch.linalg.lstsq", residuals, input, "residuals");
  checkSameDevice("torch.linalg.lstsq", rank, input, "rank");
  checkSameDevice("torch.linalg.lstsq", singular_values, input, "singular_values");

  // 'solution' is expected to have same dtype as input
  checkLinalgCompatibleDtype("torch.linalg.lstsq", solution, input, "solution");

  // 'residuals' is expected to have real float dtype
  ScalarType real_dtype = c10::toValueType(input.scalar_type());
  checkLinalgCompatibleDtype("torch.linalg.lstsq", residuals.scalar_type(), real_dtype, "solution");

  // 'rank' is expected to have integer dtype
  ScalarType rank_expected_type = ScalarType::Long;
  checkLinalgCompatibleDtype("torch.linalg.lstsq", rank.scalar_type(), rank_expected_type, "rank");

  // 'singular_values' is expected to have real float dtype
  checkLinalgCompatibleDtype("torch.linalg.lstsq", singular_values.scalar_type(), real_dtype, "singular_values");

  std::string driver_name = get_default_lstsq_driver(driver, input);

  // set default rcond value
  double rcond_value = rcond.has_value()
    ? rcond.value()
    : _get_epsilon(c10::toValueType(input.scalar_type())) * std::max<int64_t>(input.size(-2), input.size(-1));

  auto infos = at::zeros({std::max<int64_t>(1, batchCount(input))}, input.options().dtype(kInt));

  // now check whether the provided output tensors can be used directly

  // Two types of 'other' tensors are supported:
  // - 1-dimensional (1D) tensor or batch of 1D tensors (vector case)
  // - 2-dimensional (2D) tensor or batch of 2D tensors (matrix case)
  // original torch.lstsq supported only the matrix case, while NumPy works for both cases
  // for the batched input we need to be able to distinguish them
  // auto expected_batched_rhs_shape = IntArrayRef(input.sizes().data(), input.dim() - 1); // input.shape[:-1]
  // bool vector_case = other.dim() == 1 || (input.dim() - 1 == other.dim() && other.sizes().equals(expected_batched_rhs_shape));
  bool vector_case = linalg_solve_is_vector_rhs(input, other);

  // provided output tensor can be used directly if:
  // 1. the shape matches the expected shape
  // 2. the dtype matches the expected dtype
  // 3. the tensor is contiguous

  // Checks for the 'solution' tensor
  std::vector<int64_t> expected_solution_shape = broadcast_batch_size(input, other_2d, input.dim() - 2);
  // the actual shape of the shape of the solution returned in (*, n,) or (*, n, nrhs)
  // but LAPACK requires extra dimensions so the expected shape is (*, max(m, n),) or (*, max(m, n), nrhs)
  expected_solution_shape.push_back(std::max(input.size(-1), input.size(-2)));
  if (!vector_case && other.dim() > 2) {
    expected_solution_shape.push_back(other.size(-1));
  }

  bool solution_equal_expected_shape = solution.sizes().equals(expected_solution_shape);
  bool solution_input_same_type = (solution.scalar_type() == input.scalar_type());

  bool is_solution_batched_column_major = false;
  if (vector_case) {
    is_solution_batched_column_major = solution.is_contiguous();
  } else if (!vector_case && solution.dim() >= 2) {
    is_solution_batched_column_major = solution.transpose(-2, -1).is_contiguous();
  }

  // 'residuals' is not checked because at::sum_out(residuals, ...) is used

  auto input_batch_shape = IntArrayRef(input.sizes().cbegin(), input.sizes().cend() - 2);

  // Checks for the 'rank' tensor
  // rank is a scalar value for each matrix in the batch so
  // rank's expected shape is equal to input.shape[0:input.ndim-2]
  bool rank_equal_expected_shape = true;
  bool rank_equal_expected_type = true;
  bool rank_is_contiguous = true;
  if (driver_name != "gels") { // gels driver doesn't set 'rank'
    rank_equal_expected_shape = rank.sizes().equals(input_batch_shape);
    rank_equal_expected_type = (rank.scalar_type() == at::kLong);
    rank_is_contiguous = rank.is_contiguous();
  }

  // Checks for the 'singular_values' tensor
  // singular values are computed only with "gelsd" and "gelss" drivers currently
  bool singular_values_equal_expected_shape = true;
  bool singular_values_equal_expected_type = true;
  bool singular_values_is_contiguous = true;
  if (driver_name == "gelsd" || driver_name == "gelss") {
    auto singular_values_shape = input_batch_shape.vec();
    singular_values_shape.push_back(std::min(input.size(-1), input.size(-2)));
    singular_values_equal_expected_shape = singular_values.sizes().equals(singular_values_shape);
    singular_values_equal_expected_type = (singular_values.scalar_type() == real_dtype);
    singular_values_is_contiguous = singular_values.is_contiguous();
  }

  // if solution is not empty and not in batched column major format
  bool copy_needed = (solution.numel() != 0 && !is_solution_batched_column_major);
  copy_needed |= !solution_input_same_type;  // or solution does not have the same dtype as input
  copy_needed |= (solution.numel() != 0 && !solution_equal_expected_shape); // or solution does not have the expected shape

  copy_needed |= !rank_equal_expected_type;
  copy_needed |= (rank.numel() != 0 && !rank_equal_expected_shape);
  copy_needed |= (rank.numel() != 0 && !rank_is_contiguous);

  copy_needed |= !singular_values_equal_expected_type;
  copy_needed |= (singular_values.numel() != 0 && !singular_values_equal_expected_shape);
  copy_needed |= (singular_values.numel() != 0 && !singular_values_is_contiguous);

  if (copy_needed) { // we have to allocate temporary tensors
    Tensor solution_tmp = at::empty({0}, input.options());
    Tensor residuals_tmp = at::empty({0}, input.options().dtype(real_dtype));
    Tensor rank_tmp = at::empty({0}, input.options().dtype(at::kLong));
    Tensor singular_values_tmp = at::empty({0}, input.options().dtype(real_dtype));

    linalg_lstsq_out_info(solution_tmp, residuals_tmp, rank_tmp, singular_values_tmp, infos, input, other, rcond_value, driver_name);

    at::native::resize_output(solution, solution_tmp.sizes());
    solution.copy_(solution_tmp);

    at::native::resize_output(residuals, residuals_tmp.sizes());
    residuals.copy_(residuals_tmp);

    at::native::resize_output(rank, rank_tmp.sizes());
    rank.copy_(rank_tmp);

    at::native::resize_output(singular_values, singular_values_tmp.sizes());
    singular_values.copy_(singular_values_tmp);
  } else {
    // else use the provided output storage directly
    linalg_lstsq_out_info(solution, residuals, rank, singular_values, infos, input, other, rcond_value, driver_name);
  }

  if (infos.numel() > 1) {
    batchCheckErrors(infos, "torch.linalg.lstsq");
  } else {
    singleCheckErrors(infos.item().toInt(), "torch.linalg.lstsq");
  }

  return std::tuple<Tensor&, Tensor&, Tensor&, Tensor&>(solution, residuals, rank, singular_values);
}

std::tuple<Tensor, Tensor, Tensor, Tensor> linalg_lstsq(
    const Tensor& input, const Tensor& other,
    c10::optional<double> rcond,
    c10::optional<std::string> driver) {
  Tensor solution = at::empty({0}, input.options());
  Tensor residuals = at::empty({0}, input.options().dtype(toValueType(input.scalar_type())));
  Tensor rank = at::empty({0}, input.options().dtype(at::kLong));
  Tensor singular_values = at::empty({0}, input.options().dtype(toValueType(input.scalar_type())));
  std::tie(solution, residuals, rank, singular_values) =
      at::linalg_lstsq_outf(input, other, rcond, driver, solution, residuals, rank, singular_values);
  return std::make_tuple(solution, residuals, rank, singular_values);
}

// ~~~~~~~~~~~~~~~~~~~~~~~~~~~~~~~~~ lu_solve ~~~~~~~~~~~~~~~~~~~~~~~~~~~~~~~~~~~~

template<typename scalar_t>
static void apply_lu_solve(Tensor& b, const Tensor& lu, const Tensor& pivots, std::vector<int64_t>& infos) {
#ifndef USE_LAPACK
  AT_ERROR("lu_solve: LAPACK library not found in compilation");
#else
  auto b_data = b.data_ptr<scalar_t>();
  auto lu_data = lu.data_ptr<scalar_t>();
  auto pivots_data = pivots.data_ptr<int>();
  auto b_stride = matrixStride(b);
  auto lu_stride = matrixStride(lu);
  auto pivots_stride = pivots.size(-1);
  auto batch_size = batchCount(b);

  auto n = lu.size(-2);
  auto nrhs = b.size(-1);

  int info;
  for (const auto i : c10::irange(batch_size)) {
    scalar_t* b_working_ptr = &b_data[i * b_stride];
    scalar_t* lu_working_ptr = &lu_data[i * lu_stride];
    int* pivots_working_ptr = &pivots_data[i * pivots_stride];
    lapackLuSolve<scalar_t>('N', n, nrhs, lu_working_ptr, n, pivots_working_ptr,
                            b_working_ptr, n, &info);
    infos[i] = info;
    if (info != 0) {
      return;
    }
  }
#endif
}

Tensor _lu_solve_helper_cpu(const Tensor& self, const Tensor& LU_data, const Tensor& LU_pivots) {
  auto self_working_copy = cloneBatchedColumnMajor(self);
  auto LU_data_working_copy = cloneBatchedColumnMajor(LU_data);
  auto LU_pivots_working_copy = LU_pivots.is_contiguous() ? LU_pivots : LU_pivots.contiguous();
  std::vector<int64_t> infos(batchCount(self), 0);

  if (self.numel() == 0 || LU_data.numel() == 0) {
    return at::zeros_like(self, LEGACY_CONTIGUOUS_MEMORY_FORMAT);
  }
  AT_DISPATCH_FLOATING_AND_COMPLEX_TYPES(self.scalar_type(), "lu_solve_cpu", [&]{
    apply_lu_solve<scalar_t>(self_working_copy, LU_data_working_copy, LU_pivots_working_copy, infos);
  });
  if (self.dim() > 2) {
    batchCheckErrors(infos, "lu_solve_cpu");
  } else {
    singleCheckErrors(infos[0], "lu_solve_cpu");
  }
  return self_working_copy;
}

// Supports arbitrary batch dimensions for self and LU_data (implicitly LU_pivots also)
Tensor lu_solve(const Tensor& self, const Tensor& LU_data, const Tensor& LU_pivots) {
  TORCH_CHECK(self.dim() >= 2,
              "b should have at least 2 dimensions, but has ", self.dim(), " dimensions instead");
  TORCH_CHECK(LU_data.dim() >= 2,
              "LU_data should have at least 2 dimensions, but has ", LU_data.dim(), " dimensions instead");
  TORCH_CHECK(LU_pivots.size(-1) == LU_data.size(-1),
              "Number of pivots per batch should be same as the dimension of the matrix");
  TORCH_CHECK(LU_pivots.dtype() == at::kInt,
              "LU_pivots should be a Tensor of scalar type Int");
  TORCH_CHECK(LU_pivots.device() == LU_data.device(),
              "Expected LU_pivots and LU_data to be on the same device, "
              "but found LU_pivots on ", LU_pivots.device(), " and LU_data on ",
              LU_data.device(), " instead");

  // We check whether the batch dimensions of LU_pivots match the batch dimensions of LU_data
  // e.g.: LU_pivots.sizes() = 4 x 3 x 2, LU_data.sizes() = 4 x 3 x 2 x 2 is a pair of correct inputs
  // e.g.: LU_pivots.sizes() = 4 x 3 x 2, LU_data.sizes() = 12 x 2 x 2 is a pair of incorrect inputs
  IntArrayRef pivots_sizes(LU_pivots.sizes().data(), LU_pivots.dim() - 1);
  IntArrayRef lu_sizes(LU_data.sizes().data(), LU_data.dim() - 2);
  TORCH_CHECK(pivots_sizes == lu_sizes,
              "batch dimensions of LU_pivots doesn't match batch dimensions of LU_data");

  Tensor self_broadcasted, LU_data_broadcasted;
  std::tie(self_broadcasted, LU_data_broadcasted) = _linalg_broadcast_batch_dims(self, LU_data, "lu_solve");

  // Now, we need to broadcast pivots too for the batch dimensions to match
  IntArrayRef new_pivots_sizes(LU_data_broadcasted.sizes().data(), LU_data_broadcasted.dim() - 1);
  Tensor LU_pivots_broadcasted = LU_pivots.expand(new_pivots_sizes);
  return at::_lu_solve_helper(self_broadcasted, LU_data_broadcasted, LU_pivots_broadcasted);
}

Tensor& lu_solve_out(const Tensor& self, const Tensor& LU_data, const Tensor& LU_pivots, Tensor& result) {
  checkSameDevice("lu_solve", result, self);
  checkLinalgCompatibleDtype("lu_solve", result, self);
  Tensor result_tmp = at::lu_solve(self, LU_data, LU_pivots);
  at::native::resize_output(result, result_tmp.sizes());
  result.copy_(result_tmp);
  return result;
}

}}  // namespace at::native<|MERGE_RESOLUTION|>--- conflicted
+++ resolved
@@ -2406,11 +2406,7 @@
   auto input_working_copy = copyBatchedColumnMajor(input);
 
   // now the actual call that computes the result in-place (apply_lstsq)
-<<<<<<< HEAD
   lstsq_stub(input.device().type(), input_working_copy, solution, rank, singular_values, infos, rcond, driver);
-=======
-  at::_lstsq_helper_(solution, rank, singular_values, infos, input_working_copy, rcond, driver);
->>>>>>> 7b4eba57
 
   // residuals are available only if m > n and drivers other than gelsy used
   if (m > n && driver != "gelsy") {
