--- conflicted
+++ resolved
@@ -1318,34 +1318,23 @@
 
 - func: div.Tensor_mode(Tensor self, Tensor other, *, str? rounding_mode) -> Tensor
   variants: function, method
-<<<<<<< HEAD
-  dispatch:
-    CPU, CUDA: div
+  structured_delegate: div.out_mode
+  dispatch:
     SparseCPU, SparseCUDA: div_sparse
-=======
+
+- func: div_.Tensor_mode(Tensor(a!) self, Tensor other, *, str? rounding_mode) -> Tensor(a!)
+  variants: method
   structured_delegate: div.out_mode
->>>>>>> 50cb75ed
-
-- func: div_.Tensor_mode(Tensor(a!) self, Tensor other, *, str? rounding_mode) -> Tensor(a!)
-  variants: method
-<<<<<<< HEAD
-  dispatch:
-    CPU, CUDA: div_
+  dispatch:
     SparseCPU, SparseCUDA: div_sparse_
 
+
 - func: div.out_mode(Tensor self, Tensor other, *, str? rounding_mode, Tensor(a!) out) -> Tensor(a!)
-  dispatch:
-    CPU, CUDA: div_out
-    SparseCPU, SparseCUDA: div_out_sparse_zerodim
-=======
-  structured_delegate: div.out_mode
-
-- func: div.out_mode(Tensor self, Tensor other, *, str rounding_mode, Tensor(a!) out) -> Tensor(a!)
   structured: True
   structured_inherits: TensorIteratorBase
   dispatch:
     CPU, CUDA: div_out_mode
->>>>>>> 50cb75ed
+    SparseCPU, SparseCUDA: div_out_sparse_zerodim
 
 # For C++ only, until we have conversion from C++ numbers to Tensor
 - func: div.Scalar(Tensor self, Scalar other) -> Tensor
